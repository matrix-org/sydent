--- conflicted
+++ resolved
@@ -33,12 +33,9 @@
 [general]
 server.name = test.local
 terms.path = {terms_path}
-<<<<<<< HEAD
 info_path = {info_path}
-=======
 templates.path = {testsubject_path}/res
 brand.default = is-test
->>>>>>> 2e6b00a2
 
 [email]
 email.tlsmode = 0
