--- conflicted
+++ resolved
@@ -158,7 +158,7 @@
             :param headers: The headers of the request.
             :type headers: twisted.web.http_headers.Headers
             :param body: The body of the request.
-            :type body: twisted.web.client.FileBodyProducer[io.BytesIO]
+            :type body: twisted.web.client.FileBodyProducer[six.StringIO]
 
             :return: A deferred that resolves into a 200 OK response.
             :rtype: twisted.internet.defer.Deferred[Response]
@@ -167,15 +167,10 @@
             assert method == b'POST'
             assert uri == b'https://fake.server:1234/_matrix/identity/replicate/v1/push'
 
-            # postJson calls the agent with a BytesIO within a FileBodyProducer, so we
+            # postJson calls the agent with a StringIO within a FileBodyProducer, so we
             # need to unpack the payload correctly.
-<<<<<<< HEAD
             payload = json.loads(body._inputFile.read())
             for assoc_id, assoc in payload['sg_assocs'].items():
-=======
-            payload = json.loads(body._inputFile.read().decode("utf8"))
-            for assoc_id, assoc in payload['sgAssocs'].items():
->>>>>>> 6837ad7c
                 sent_assocs[assoc_id] = assoc
 
             # Return with a fake response wrapped in a Deferred.
