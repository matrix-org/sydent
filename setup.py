# -*- coding: utf-8 -*-

# Copyright 2014 OpenMarket Ltd.
# Copyright 2018 New Vector Ltd.
#
# Licensed under the Apache License, Version 2.0 (the "License");
# you may not use this file except in compliance with the License.
# You may obtain a copy of the License at
#
#     http://www.apache.org/licenses/LICENSE-2.0
#
# Unless required by applicable law or agreed to in writing, software
# distributed under the License is distributed on an "AS IS" BASIS,
# WITHOUT WARRANTIES OR CONDITIONS OF ANY KIND, either express or implied.
# See the License for the specific language governing permissions and
# limitations under the License.

import re
import os
from setuptools import setup, find_packages

def read_version():
    fn = os.path.join(os.path.dirname(__file__), 'sydent', '__init__.py')
    with open(fn) as fp:
        f = fp.read()
    return re.search(r"^__version__ = '(.*)'", f).group(1)

# Utility function to read the README file.
# Used for the long_description.  It's nice, because now 1) we have a top level
# README file and 2) it's easier to type in the README file than to put a raw
# string in below ...
def read(fname):
    return open(os.path.join(os.path.dirname(__file__), fname)).read()

setup(
    name="matrix-sydent",
    version=read_version(),
    packages=find_packages(),
    description="Reference Matrix Identity Verification and Lookup Server",
    install_requires=[
        "signedjson==1.0.0",
        "unpaddedbase64==1.1.0",
        "Twisted>=16.0.0",

        # twisted warns about about the absence of this
        "service_identity>=1.0.0",

        "phonenumbers",
        "pyopenssl",
        "attrs>=19.1.0",
        "netaddr>=0.7.0",
        "sortedcontainers>=2.1.0",
        "six>=1.10",
<<<<<<< HEAD

        "pynacl",
        "pyyaml",
        "netaddr",
=======
        "pyyaml>=3.11",
>>>>>>> dcda2dc7
    ],
    # make sure we package the sql files
    include_package_data=True,
    long_description=read("README.rst"),
)<|MERGE_RESOLUTION|>--- conflicted
+++ resolved
@@ -51,14 +51,11 @@
         "netaddr>=0.7.0",
         "sortedcontainers>=2.1.0",
         "six>=1.10",
-<<<<<<< HEAD
+        "pyyaml>=3.11",
 
         "pynacl",
         "pyyaml",
         "netaddr",
-=======
-        "pyyaml>=3.11",
->>>>>>> dcda2dc7
     ],
     # make sure we package the sql files
     include_package_data=True,
