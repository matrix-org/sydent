--- conflicted
+++ resolved
@@ -114,35 +114,7 @@
             link += "&nextLink=%s" % (urllib.parse.quote(nextLink))
         return link
 
-<<<<<<< HEAD
     def validateSessionWithToken(self, sid, clientSecret, token, next_link=None):
-        """Validate a 3PID validation session
-
-        :param sid: The session ID
-        :type sid: str
-
-        :param clientSecret: The client_secret originally set when requesting the session
-        :type clientSecret: str
-
-        :param token: The validation token
-        :type token: str
-
-        :param next_link: The link to redirect the client to after validation, if provided
-        :type next_link: str|None
-
-        :return: The JSON to return to the client on success, or False on fail
-        :rtype: Dict|bool
-
-        :raises IncorrectClientSecretException if the client secret does not match the sid
-        :raises SessionExpiredException is the provided session has expired
-        :raises NextLinkValidationException if the next_link provided is different
-            from one provided in a previous, successful validation attempt
-        """
-        return common.validateSessionWithToken(
-            self.sydent, sid, clientSecret, token, next_link
-        )
-=======
-    def validateSessionWithToken(self, sid, clientSecret, token):
         """
         Validates the session with the given ID.
 
@@ -152,10 +124,13 @@
         :type clientSecret: unicode
         :param token: The token to validate.
         :type token: unicode
+        :param next_link: The link to redirect the client to after validation, if provided
+        :type next_link: unicode or None
 
         :return: A dict with a "success" key which is True if the session
             was successfully validated, False otherwise.
         :rtype: dict[str, bool]
         """
-        return common.validateSessionWithToken(self.sydent, sid, clientSecret, token)
->>>>>>> 9059eb24
+        return common.validateSessionWithToken(
+            self.sydent, sid, clientSecret, token, next_link
+        )