from __future__ import absolute_import

import logging

from sydent.db.valsession import ThreePidValSessionStore
from sydent.validators import (
    IncorrectClientSecretException,
    InvalidSessionIdException,
    IncorrectSessionTokenException,
    SessionExpiredException,
    ValidationSession,
    NextLinkValidationException,
)
from sydent.util import time_msec
from sqlite3 import IntegrityError
from urlparse import urlparse


logger = logging.getLogger(__name__)


def validateSessionWithToken(sydent, sid, clientSecret, token, next_link=None):
    """
    Attempt to validate a session, identified by the sid, using
    the token from out-of-band. The client secret is given to
    prevent attempts to guess the token for a sid.

    :param sid: The ID of the session to validate.
    :type sid: unicode
    :param clientSecret: The client secret to validate.
    :type clientSecret: unicode
    :param token: The token to validate.
    :type token: unicode
    :param next_link: The link to redirect the client to after validation, if provided
    :type next_link: unicode or None


    :return: A dict with a "success" key which is True if the session
        was successfully validated, False otherwise.
    :rtype: dict[str, bool]

    :raise IncorrectClientSecretException: The provided client_secret is incorrect.
    :raise SessionExpiredException: The session has expired.
    :raise InvalidSessionIdException: The session ID couldn't be matched with an
        existing session.
    :raise IncorrectSessionTokenException: The provided token is incorrect
    """
    valSessionStore = ThreePidValSessionStore(sydent)
    s = valSessionStore.getTokenSessionById(sid)
    if not s:
        logger.info("Session ID %s not found", sid)
        raise InvalidSessionIdException()

    if not clientSecret == s.clientSecret:
        logger.info("Incorrect client secret", sid)
        raise IncorrectClientSecretException()

    if s.mtime + ValidationSession.THREEPID_SESSION_VALIDATION_TIMEOUT_MS < time_msec():
        logger.info("Session expired")
        raise SessionExpiredException()

    # Check whether this session has already been validated with a next_link
    # If so, and the next_link this time around is different, then the
    # user may be getting phished. Reject the validation attempt.
    if next_link and valSessionStore.next_link_differs(sid, token, next_link):
        logger.warning(
            "Validation attempt rejected as provided 'next_link' is different "
            "from that in a previous, successful validation attempt with this "
            "session id"
        )
        raise NextLinkValidationException()

    # Validate the value of next_link
    if next_link and not validate_next_link(sydent, next_link):
        logger.warning(
            "Validation attempt rejected as provided 'next_link' value is not "
            "http(s) or domain does not match "
            "general.next_link.domain_whitelist config value: %s",
            next_link,
        )
        raise NextLinkValidationException()

    # TODO once we can validate the token oob
    #if tokenObj.validated and clientSecret == tokenObj.clientSecret:
    #    return True

    if s.token == token:
        logger.info("Setting session %s as validated", s.id)
        valSessionStore.setValidated(s.id, True)

        # If a next_link parameter was provided, store it alongside the token in the
        # database
        # We want to do this action atomically with setting the session to validated,
        # thud we disable the validation functino from committing to the db, and instead
        # commit in `set_next_link_for_token`
        try:
            with sydent.db:
                cursor = sydent.db.cursor()
                if next_link:
                    # Use a single cursor to complete both transactions
                    cursor.execute(
                        """
                        update threepid_validation_sessions
                        set validated = ? where id = ?
                        """, (True, sid)
                    )

                    cursor.execute(
                        """
                        update threepid_token_auths 
                        set next_link_used = ?
                        where validationSession = ? and token = ?
                        """, (next_link, sid, token)
                    )
                else:
                    cursor.execute(
                        """
                        update threepid_validation_sessions
                        set validated = ? where id = ?
                        """, (True, sid),
                    )
        except IntegrityError as e:
            logger.error(
                "SQL execution failure during 3PID session validation: %r", e
            )
            return False

        return {'success': True}
    else:
        logger.info("Incorrect token submitted")
<<<<<<< HEAD
        return IncorrectSessionTokenException()
=======
        return False


def validate_next_link(sydent, next_link):
    """Return whether a given next_link value is valid. next_link is valid if the scheme is
    http(s) and the next_link.domain_whitelist config option is either empty or contains a
    domain that matches the one in the given next_link

    :param sydent: A global sydent object
    :type sydent: Sydent

    :param next_link: The value of the next_link query parameter
    :type next_link: str

    :returns: Whether a given next_link value is valid
    :rtype: bool
    """
    # Parse the contents of the URL
    next_link_parsed = urlparse(next_link)

    # Scheme must be http(s)
    if next_link_parsed.scheme not in ["http", "https"]:
        return False

    # If the domain whitelist is set, the domain must be in it
    if (
        sydent.next_link_domain_whitelist is not None
        and next_link_parsed.hostname not in sydent.next_link_domain_whitelist
    ):
        return False

    return True
>>>>>>> a5c8802b
<|MERGE_RESOLUTION|>--- conflicted
+++ resolved
@@ -13,7 +13,7 @@
 )
 from sydent.util import time_msec
 from sqlite3 import IntegrityError
-from urlparse import urlparse
+from six.moves.urllib.parse import urlparse
 
 
 logger = logging.getLogger(__name__)
@@ -128,10 +128,7 @@
         return {'success': True}
     else:
         logger.info("Incorrect token submitted")
-<<<<<<< HEAD
         return IncorrectSessionTokenException()
-=======
-        return False
 
 
 def validate_next_link(sydent, next_link):
@@ -162,5 +159,4 @@
     ):
         return False
 
-    return True
->>>>>>> a5c8802b
+    return True