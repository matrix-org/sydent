from __future__ import absolute_import

import logging

from sydent.db.valsession import ThreePidValSessionStore
from sydent.validators import (
    IncorrectClientSecretException,
    InvalidSessionIdException,
    IncorrectSessionTokenException,
    SessionExpiredException,
    ValidationSession,
    NextLinkValidationException,
)
from sydent.util import time_msec
from sqlite3 import IntegrityError


logger = logging.getLogger(__name__)


def validateSessionWithToken(sydent, sid, clientSecret, token, next_link=None):
    """
    Attempt to validate a session, identified by the sid, using
    the token from out-of-band. The client secret is given to
    prevent attempts to guess the token for a sid.

    :param sid: The ID of the session to validate.
    :type sid: unicode
    :param clientSecret: The client secret to validate.
    :type clientSecret: unicode
    :param token: The token to validate.
    :type token: unicode
    :param next_link: The link to redirect the client to after validation, if provided
    :type next_link: unicode or None


    :return: A dict with a "success" key which is True if the session
        was successfully validated, False otherwise.
    :rtype: dict[str, bool]

    :raise IncorrectClientSecretException: The provided client_secret is incorrect.
    :raise SessionExpiredException: The session has expired.
    :raise InvalidSessionIdException: The session ID couldn't be matched with an
        existing session.
    :raise IncorrectSessionTokenException: The provided token is incorrect
    """
    valSessionStore = ThreePidValSessionStore(sydent)
    s = valSessionStore.getTokenSessionById(sid)
    if not s:
        logger.info("Session ID %s not found", sid)
        raise InvalidSessionIdException()

    if not clientSecret == s.clientSecret:
        logger.info("Incorrect client secret", sid)
        raise IncorrectClientSecretException()

    if s.mtime + ValidationSession.THREEPID_SESSION_VALIDATION_TIMEOUT_MS < time_msec():
        logger.info("Session expired")
        raise SessionExpiredException()

    # Check whether this session has already been validated with a next_link
    # If so, and the next_link this time around is different, then the
    # user may be getting phished. Reject the validation attempt.
    if next_link and valSessionStore.next_link_differs(sid, token, next_link):
        logger.info(
            "Validation attempt rejected as provided 'next_link' is different "
            "from that in a previous, successful validation attempt with this "
            "session id"
        )
        raise NextLinkValidationException()

    # TODO once we can validate the token oob
    #if tokenObj.validated and clientSecret == tokenObj.clientSecret:
    #    return True

    if s.token == token:
        logger.info("Setting session %s as validated", s.id)
<<<<<<< HEAD

        # If a next_link parameter was provided, store it alongside the token in the
        # database
        # We want to do this action atomically with setting the session to validated,
        # thud we disable the validation functino from committing to the db, and instead
        # commit in `set_next_link_for_token`
        try:
            with sydent.db:
                cursor = sydent.db.cursor()
                if next_link:
                    # Use a single cursor to complete both transactions
                    cursor.execute(
                        """
                        update threepid_validation_sessions
                        set validated = ? where id = ?
                        """, (True, sid)
                    )

                    cursor.execute(
                        """
                        update threepid_token_auths 
                        set next_link_used = ?
                        where validationSession = ? and token = ?
                        """, (next_link, sid, token)
                    )
                else:
                    cursor.execute(
                        """
                        update threepid_validation_sessions
                        set validated = ? where id = ?
                        """, (True, sid),
                    )
        except IntegrityError as e:
            logger.error(
                "SQL execution failure during 3PID session validation: %r", e
            )
            return False
=======
        valSessionStore.setValidated(s.id, True)
>>>>>>> 1156e5e1

        return {'success': True}
    else:
        logger.info("Incorrect token submitted")
        return IncorrectSessionTokenException()<|MERGE_RESOLUTION|>--- conflicted
+++ resolved
@@ -75,7 +75,7 @@
 
     if s.token == token:
         logger.info("Setting session %s as validated", s.id)
-<<<<<<< HEAD
+        valSessionStore.setValidated(s.id, True)
 
         # If a next_link parameter was provided, store it alongside the token in the
         # database
@@ -113,9 +113,6 @@
                 "SQL execution failure during 3PID session validation: %r", e
             )
             return False
-=======
-        valSessionStore.setValidated(s.id, True)
->>>>>>> 1156e5e1
 
         return {'success': True}
     else:
