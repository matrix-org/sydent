from __future__ import absolute_import

import logging

from sydent.db.valsession import ThreePidValSessionStore
from sydent.validators import (
    IncorrectClientSecretException,
    InvalidSessionIdException,
    IncorrectSessionTokenException,
    SessionExpiredException,
    ValidationSession,
    NextLinkValidationException,
)
from sydent.util import time_msec
from sqlite3 import IntegrityError
from six.moves.urllib.parse import urlparse


logger = logging.getLogger(__name__)


def validateSessionWithToken(sydent, sid, clientSecret, token, next_link=None):
    """
    Attempt to validate a session, identified by the sid, using
    the token from out-of-band. The client secret is given to
    prevent attempts to guess the token for a sid.

    :param sid: The ID of the session to validate.
    :type sid: unicode
    :param clientSecret: The client secret to validate.
    :type clientSecret: unicode
    :param token: The token to validate.
    :type token: unicode
    :param next_link: The link to redirect the client to after validation, if provided
    :type next_link: unicode or None


    :return: A dict with a "success" key which is True if the session
        was successfully validated, False otherwise.
    :rtype: dict[str, bool]

    :raise IncorrectClientSecretException: The provided client_secret is incorrect.
    :raise SessionExpiredException: The session has expired.
    :raise InvalidSessionIdException: The session ID couldn't be matched with an
        existing session.
    :raise IncorrectSessionTokenException: The provided token is incorrect
    """
    valSessionStore = ThreePidValSessionStore(sydent)
    s = valSessionStore.getTokenSessionById(sid)
    if not s:
        logger.info("Session ID %s not found", sid)
        raise InvalidSessionIdException()

    if not clientSecret == s.clientSecret:
        logger.info("Incorrect client secret", sid)
        raise IncorrectClientSecretException()

    if s.mtime + ValidationSession.THREEPID_SESSION_VALIDATION_TIMEOUT_MS < time_msec():
        logger.info("Session expired")
        raise SessionExpiredException()

    # Check whether this session has already been validated with a next_link
    # If so, and the next_link this time around is different, then the
    # user may be getting phished. Reject the validation attempt.
    if next_link and valSessionStore.next_link_differs(sid, token, next_link):
        logger.warning(
            "Validation attempt rejected as provided 'next_link' is different "
            "from that in a previous, successful validation attempt with this "
            "session id"
        )
        raise NextLinkValidationException()

    # Validate the value of next_link
    if next_link and not validate_next_link(sydent, next_link):
        logger.warning(
            "Validation attempt rejected as provided 'next_link' value is not "
            "http(s) or domain does not match "
            "general.next_link.domain_whitelist config value: %s",
            next_link,
        )
        raise NextLinkValidationException()

    # TODO once we can validate the token oob
    #if tokenObj.validated and clientSecret == tokenObj.clientSecret:
    #    return True

    if s.token == token:
        logger.info("Setting session %s as validated", s.id)
        valSessionStore.setValidated(s.id, True)

        # If a next_link parameter was provided, store it alongside the token in the
        # database
        # We want to do this action atomically with setting the session to validated,
        # thud we disable the validation functino from committing to the db, and instead
        # commit in `set_next_link_for_token`
        try:
            with sydent.db:
                cursor = sydent.db.cursor()
                if next_link:
                    # Use a single cursor to complete both transactions
                    cursor.execute(
                        """
                        update threepid_validation_sessions
                        set validated = ? where id = ?
                        """, (True, sid)
                    )

                    cursor.execute(
                        """
                        update threepid_token_auths 
                        set next_link_used = ?
                        where validationSession = ? and token = ?
                        """, (next_link, sid, token)
                    )
                else:
                    cursor.execute(
                        """
                        update threepid_validation_sessions
                        set validated = ? where id = ?
                        """, (True, sid),
                    )
        except IntegrityError as e:
            logger.error(
                "SQL execution failure during 3PID session validation: %r", e
            )
            return False

        return {'success': True}
    else:
        logger.info("Incorrect token submitted")
<<<<<<< HEAD
        return IncorrectSessionTokenException()


def validate_next_link(sydent, next_link):
    """Return whether a given next_link value is valid. next_link is valid if the scheme is
    http(s) and the next_link.domain_whitelist config option is either empty or contains a
    domain that matches the one in the given next_link

    :param sydent: A global sydent object
    :type sydent: Sydent

    :param next_link: The value of the next_link query parameter
    :type next_link: str

    :returns: Whether a given next_link value is valid
    :rtype: bool
    """
    # Parse the contents of the URL
    next_link_parsed = urlparse(next_link)

    # Scheme must be http(s)
    if next_link_parsed.scheme not in ["http", "https"]:
        return False

    # If the domain whitelist is set, the domain must be in it
    if (
        sydent.next_link_domain_whitelist is not None
        and next_link_parsed.hostname not in sydent.next_link_domain_whitelist
    ):
        return False

    return True
=======
        raise IncorrectSessionTokenException()
>>>>>>> a0050373
<|MERGE_RESOLUTION|>--- conflicted
+++ resolved
@@ -128,8 +128,7 @@
         return {'success': True}
     else:
         logger.info("Incorrect token submitted")
-<<<<<<< HEAD
-        return IncorrectSessionTokenException()
+        raise IncorrectSessionTokenException()
 
 
 def validate_next_link(sydent, next_link):
@@ -160,7 +159,4 @@
     ):
         return False
 
-    return True
-=======
-        raise IncorrectSessionTokenException()
->>>>>>> a0050373
+    return True