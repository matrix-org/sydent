--- conflicted
+++ resolved
@@ -96,7 +96,6 @@
             }
         )
 
-<<<<<<< HEAD
         # Type safety: The case from a TypedDict to a regular Dict is required
         # because the two are deliberately not compatible. See
         #    https://github.com/python/mypy/issues/4976
@@ -105,22 +104,13 @@
         # The case below is safe because we never use send_body afterwards.
         resp, response_body = await self.http_cli.post_json_maybe_get_json(
             API_BASE_URL, cast(JsonDict, send_body), {"headers": req_headers}
-=======
-        resp, body = await self.http_cli.post_json_maybe_get_json(
-            API_BASE_URL, send_body, {"headers": req_headers}
->>>>>>> ca3ecba6
         )
 
         headers = dict(resp.headers.getAllRawHeaders())
 
         request_id = None
-<<<<<<< HEAD
-        if "X-Request-Id" in headers:
-            request_id = headers["X-Request-Id"][0]
-=======
         if b"X-Request-Id" in headers:
             request_id = headers[b"X-Request-Id"][0].decode("UTF-8")
->>>>>>> ca3ecba6
 
         # Catch errors from the API. The documentation says a success code should be 202
         # Accepted, but let's be broad here just in case and accept all 2xx response
@@ -129,11 +119,7 @@
         # Relevant OpenMarket API documentation:
         # https://www.openmarket.com/docs/Content/apis/v4http/send-json.htm
         if resp.code < 200 or resp.code >= 300:
-<<<<<<< HEAD
             if response_body is None or "error" not in response_body:
-=======
-            if body is None or "error" not in body:
->>>>>>> ca3ecba6
                 raise Exception(
                     "OpenMarket API responded with status %d (request ID: %s)"
                     % (
@@ -142,33 +128,7 @@
                     ),
                 )
 
-<<<<<<< HEAD
             error = response_body["error"]
-            raise Exception(
-                "OpenMarket API responded with status %d (request ID: %s): %s"
-                % (
-                    resp.code,
-                    request_id,
-                    error,
-                ),
-            )
-
-        if "Location" not in headers:
-            raise Exception("Got response from sending SMS with no location header")
-        # Nominally we should parse the URL, but we can just split on '/' since
-        # we only care about the last part.
-        parts = headers["Location"][0].split("/")
-        if len(parts) < 2:
-            raise Exception(
-                "Got response from sending SMS with malformed location header"
-            )
-
-        logger.info(
-            "Successfully sent SMS (ticket ID: %s, request ID %s), OpenMarket API"
-            " responded with code %d",
-            parts[-1],
-=======
-            error = body["error"]
             raise Exception(
                 "OpenMarket API responded with status %d (request ID: %s): %s"
                 % (
@@ -198,7 +158,14 @@
             "Successfully sent SMS (ticket ID: %s, request ID %s), OpenMarket API"
             " responded with code %d",
             ticket_id,
->>>>>>> ca3ecba6
+            request_id,
+            resp.code,
+        )
+
+        logger.info(
+            "Successfully sent SMS (ticket ID: %s, request ID %s), OpenMarket API"
+            " responded with code %d",
+            parts[-1],
             request_id,
             resp.code,
         )