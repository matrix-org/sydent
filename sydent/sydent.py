--- conflicted
+++ resolved
@@ -24,11 +24,7 @@
 import logging
 import logging.handlers
 import os
-<<<<<<< HEAD
-import re
-=======
 from typing import Set
->>>>>>> b4d1c27c
 
 import twisted.internet.reactor
 from twisted.internet import task
@@ -89,13 +85,6 @@
 
 logger = logging.getLogger(__name__)
 
-
-def set_from_comma_sep_string(rawstr):
-    if rawstr == '':
-        return set()
-    return {x.strip() for x in rawstr.split(',')}
-
-
 CONFIG_DEFAULTS = {
     'general': {
         'server.name': os.environ.get('SYDENT_SERVER_NAME', ''),
@@ -354,7 +343,15 @@
             self.cfg.get("general", "delete_tokens_on_bind")
         )
 
-<<<<<<< HEAD
+        ip_blacklist = set_from_comma_sep_string(self.cfg.get("general", "ip.blacklist"))
+        if not ip_blacklist:
+            ip_blacklist = DEFAULT_IP_RANGE_BLACKLIST
+
+        ip_whitelist = set_from_comma_sep_string(self.cfg.get("general", "ip.whitelist"))
+
+        self.ip_blacklist = generate_ip_set(ip_blacklist)
+        self.ip_whitelist = generate_ip_set(ip_whitelist)
+
         self.username_reveal_characters = int(self.cfg.get(
             "email", "email.third_party_invite_username_reveal_characters"
         ))
@@ -392,16 +389,6 @@
         self.always_obfuscate = parse_cfg_bool(
             self.cfg.get("email", "email.always_obfuscate")
         )
-=======
-        ip_blacklist = set_from_comma_sep_string(self.cfg.get("general", "ip.blacklist"))
-        if not ip_blacklist:
-            ip_blacklist = DEFAULT_IP_RANGE_BLACKLIST
-
-        ip_whitelist = set_from_comma_sep_string(self.cfg.get("general", "ip.whitelist"))
-
-        self.ip_blacklist = generate_ip_set(ip_blacklist)
-        self.ip_whitelist = generate_ip_set(ip_whitelist)
->>>>>>> b4d1c27c
 
         self.default_web_client_location = self.cfg.get(
             "email", "email.default_web_client_location"
@@ -460,12 +447,9 @@
         self.servlets.storeInviteServlet = StoreInviteServlet(self)
         self.servlets.storeInviteServletV2 = StoreInviteServlet(self, require_auth=True)
         self.servlets.blindlySignStuffServlet = BlindlySignStuffServlet(self)
-<<<<<<< HEAD
+        self.servlets.blindlySignStuffServletV2 = BlindlySignStuffServlet(self, require_auth=True)
         self.servlets.profileReplicationServlet = ProfileReplicationServlet(self)
         self.servlets.userDirectorySearchServlet = UserDirectorySearchServlet(self)
-=======
-        self.servlets.blindlySignStuffServletV2 = BlindlySignStuffServlet(self, require_auth=True)
->>>>>>> b4d1c27c
         self.servlets.termsServlet = TermsServlet(self)
         self.servlets.accountServlet = AccountServlet(self)
         self.servlets.registerServlet = RegisterServlet(self)
