# Copyright 2014 OpenMarket Ltd
# Copyright 2018 New Vector Ltd
# Copyright 2019 The Matrix.org Foundation C.I.C.
#
# Licensed under the Apache License, Version 2.0 (the "License");
# you may not use this file except in compliance with the License.
# You may obtain a copy of the License at
#
#     http://www.apache.org/licenses/LICENSE-2.0
#
# Unless required by applicable law or agreed to in writing, software
# distributed under the License is distributed on an "AS IS" BASIS,
# WITHOUT WARRANTIES OR CONDITIONS OF ANY KIND, either express or implied.
# See the License for the specific language governing permissions and
# limitations under the License.

import gc
import logging
import logging.handlers
import os
from typing import Optional

import twisted.internet.reactor
from twisted.internet import address, task
from twisted.python import log

from sydent.config import SydentConfig
from sydent.db.hashing_metadata import HashingMetadataStore
from sydent.db.sqlitedb import SqliteDatabase
from sydent.db.valsession import ThreePidValSessionStore
from sydent.hs_federation.verifier import Verifier
from sydent.http.httpcommon import SslComponents
from sydent.http.httpsclient import ReplicationHttpsClient
from sydent.http.httpserver import (
    ClientApiHttpServer,
    InternalApiHttpServer,
    ReplicationHttpsServer,
)
from sydent.http.servlets.accountservlet import AccountServlet
from sydent.http.servlets.blindlysignstuffservlet import BlindlySignStuffServlet
from sydent.http.servlets.bulklookupservlet import BulkLookupServlet
from sydent.http.servlets.emailservlet import (
    EmailRequestCodeServlet,
    EmailValidateCodeServlet,
)
from sydent.http.servlets.getvalidated3pidservlet import GetValidated3pidServlet
from sydent.http.servlets.hashdetailsservlet import HashDetailsServlet
from sydent.http.servlets.logoutservlet import LogoutServlet
from sydent.http.servlets.lookupservlet import LookupServlet
from sydent.http.servlets.lookupv2servlet import LookupV2Servlet
from sydent.http.servlets.msisdnservlet import (
    MsisdnRequestCodeServlet,
    MsisdnValidateCodeServlet,
)
from sydent.http.servlets.pubkeyservlets import (
    Ed25519Servlet,
    EphemeralPubkeyIsValidServlet,
    PubkeyIsValidServlet,
)
from sydent.http.servlets.registerservlet import RegisterServlet
from sydent.http.servlets.replication import ReplicationPushServlet
from sydent.http.servlets.store_invite_servlet import StoreInviteServlet
from sydent.http.servlets.termsservlet import TermsServlet
from sydent.http.servlets.threepidbindservlet import ThreePidBindServlet
from sydent.http.servlets.threepidunbindservlet import ThreePidUnbindServlet
from sydent.http.servlets.v1_servlet import V1Servlet
from sydent.http.servlets.v2_servlet import V2Servlet
from sydent.replication.pusher import Pusher
from sydent.threepid.bind import ThreepidBinder
from sydent.util.hash import sha256_and_url_safe_base64
from sydent.util.tokenutils import generateAlphanumericTokenOfLength
from sydent.validators.emailvalidator import EmailValidator
from sydent.validators.msisdnvalidator import MsisdnValidator

logger = logging.getLogger(__name__)


class Sydent:
    def __init__(
        self,
        sydent_config: SydentConfig,
        reactor=twisted.internet.reactor,
        use_tls_for_federation=True,
    ):
        self.config = sydent_config

        self.reactor = reactor
        self.use_tls_for_federation = use_tls_for_federation

        logger.info("Starting Sydent server")

        self.db = SqliteDatabase(self).db

        if self.config.general.sentry_enabled:
            import sentry_sdk

            sentry_sdk.init(dsn=self.config.general.sentry_dsn)
            with sentry_sdk.configure_scope() as scope:
                scope.set_tag("sydent_server_name", self.config.general.server_name)

            # workaround for https://github.com/getsentry/sentry-python/issues/803: we
            # disable automatic GC and run it periodically instead.
            gc.disable()
            cb = task.LoopingCall(run_gc)
            cb.clock = self.reactor
            cb.start(1.0)

        # See if a pepper already exists in the database
        # Note: This MUST be run before we start serving requests, otherwise lookups for
        # 3PID hashes may come in before we've completed generating them
        hashing_metadata_store = HashingMetadataStore(self)
        lookup_pepper = hashing_metadata_store.get_lookup_pepper()
        if not lookup_pepper:
            # No pepper defined in the database, generate one
            lookup_pepper = generateAlphanumericTokenOfLength(5)

            # Store it in the database and rehash 3PIDs
            hashing_metadata_store.store_lookup_pepper(
                sha256_and_url_safe_base64, lookup_pepper
            )

        self.validators = Validators()
        self.validators.email = EmailValidator(self)
        self.validators.msisdn = MsisdnValidator(self)

        self.keyring = Keyring()
        self.keyring.ed25519 = self.config.crypto.signing_key
        self.keyring.ed25519.alg = "ed25519"

        self.sig_verifier = Verifier(self)

        self.servlets = Servlets()
        self.servlets.v1 = V1Servlet(self)
        self.servlets.v2 = V2Servlet(self)
        self.servlets.emailRequestCode = EmailRequestCodeServlet(self)
        self.servlets.emailRequestCodeV2 = EmailRequestCodeServlet(
            self, require_auth=True
        )
        self.servlets.emailValidate = EmailValidateCodeServlet(self)
        self.servlets.emailValidateV2 = EmailValidateCodeServlet(
            self, require_auth=True
        )
        self.servlets.msisdnRequestCode = MsisdnRequestCodeServlet(self)
        self.servlets.msisdnRequestCodeV2 = MsisdnRequestCodeServlet(
            self, require_auth=True
        )
        self.servlets.msisdnValidate = MsisdnValidateCodeServlet(self)
        self.servlets.msisdnValidateV2 = MsisdnValidateCodeServlet(
            self, require_auth=True
        )
        self.servlets.lookup = LookupServlet(self)
        self.servlets.bulk_lookup = BulkLookupServlet(self)
        self.servlets.hash_details = HashDetailsServlet(self, lookup_pepper)
        self.servlets.lookup_v2 = LookupV2Servlet(self, lookup_pepper)
        self.servlets.pubkey_ed25519 = Ed25519Servlet(self)
        self.servlets.pubkeyIsValid = PubkeyIsValidServlet(self)
        self.servlets.ephemeralPubkeyIsValid = EphemeralPubkeyIsValidServlet(self)
        self.servlets.threepidBind = ThreePidBindServlet(self)
        self.servlets.threepidBindV2 = ThreePidBindServlet(self, require_auth=True)
        self.servlets.threepidUnbind = ThreePidUnbindServlet(self)
        self.servlets.replicationPush = ReplicationPushServlet(self)
        self.servlets.getValidated3pid = GetValidated3pidServlet(self)
        self.servlets.getValidated3pidV2 = GetValidated3pidServlet(
            self, require_auth=True
        )
        self.servlets.storeInviteServlet = StoreInviteServlet(self)
        self.servlets.storeInviteServletV2 = StoreInviteServlet(self, require_auth=True)
        self.servlets.blindlySignStuffServlet = BlindlySignStuffServlet(self)
        self.servlets.blindlySignStuffServletV2 = BlindlySignStuffServlet(
            self, require_auth=True
        )
        self.servlets.termsServlet = TermsServlet(self)
        self.servlets.accountServlet = AccountServlet(self)
        self.servlets.registerServlet = RegisterServlet(self)
        self.servlets.logoutServlet = LogoutServlet(self)

        self.threepidBinder = ThreepidBinder(self)

        self.sslComponents = SslComponents(self)

        self.clientApiHttpServer = ClientApiHttpServer(self)
        self.replicationHttpsServer = ReplicationHttpsServer(self)
        self.replicationHttpsClient = ReplicationHttpsClient(self)

        self.pusher = Pusher(self)

    def run(self):
        self.clientApiHttpServer.setup()
        self.replicationHttpsServer.setup()
        self.pusher.setup()
        self.maybe_start_prometheus_server()

        # A dedicated validation session store just to clean up old sessions every N minutes
        self.cleanupValSession = ThreePidValSessionStore(self)
        cb = task.LoopingCall(self.cleanupValSession.deleteOldSessions)
        cb.clock = self.reactor
        cb.start(10 * 60.0)

        if self.config.http.internal_api_enabled:
            internalport = self.config.http.internal_port
            interface = self.config.http.internal_bind_address

            self.internalApiHttpServer = InternalApiHttpServer(self)
            self.internalApiHttpServer.setup(interface, internalport)

        if self.config.general.pidfile:
            with open(self.config.general.pidfile, "w") as pidfile:
                pidfile.write(str(os.getpid()) + "\n")

        self.reactor.run()

    def maybe_start_prometheus_server(self):
        if self.config.general.prometheus_enabled:
            import prometheus_client

            prometheus_client.start_http_server(
                port=self.config.general.prometheus_port,
                addr=self.config.general.prometheus_addr,
            )

    def ip_from_request(self, request):
        if self.config.http.obey_x_forwarded_for and request.requestHeaders.hasHeader(
            "X-Forwarded-For"
        ):
            return request.requestHeaders.getRawHeaders("X-Forwarded-For")[0]
        client = request.getClientAddress()
        if isinstance(client, (address.IPv4Address, address.IPv6Address)):
            return client.host
        else:
            return None

    def brand_from_request(self, request):
        """
        If the brand GET parameter is passed, returns that as a string, otherwise returns None.

        :param request: The incoming request.
        :type request: twisted.web.http.Request

        :return: The brand to use or None if no hint is found.
        :rtype: str or None
        """
        if b"brand" in request.args:
            return request.args[b"brand"][0].decode("utf-8")
        return None

    def get_branded_template(
        self,
        brand: Optional[str],
        template_name: str,
    ) -> str:
        """
        Calculate a branded template filename to use.

        Attempt to use the hinted brand from the request if the brand
        is valid. Otherwise, fallback to the default brand.

        :param brand: The hint of which brand to use.
        :type brand: str or None
        :param template_name: The name of the template file to load.
        :type template_name: str

        :return: The template filename to use.
        :rtype: str
        """

        # If a brand hint is provided, attempt to use it if it is valid.
        if brand:
            if brand not in self.config.general.valid_brands:
                brand = None

        # If the brand hint is not valid, or not provided, fallback to the default brand.
        if not brand:
            brand = self.config.general.default_brand

        root_template_path = self.config.general.templates_path

        # Grab jinja template if it exists
        if os.path.exists(
            os.path.join(root_template_path, brand, template_name + ".j2")
        ):
            return os.path.join(brand, template_name + ".j2")
        else:
            return os.path.join(root_template_path, brand, template_name)


class Validators:
    pass


class Servlets:
    pass


class Keyring:
    pass


def get_config_file_path():
    return os.environ.get("SYDENT_CONF", "sydent.conf")


def run_gc():
    threshold = gc.get_threshold()
    counts = gc.get_count()
    for i in reversed(range(len(threshold))):
        if threshold[i] < counts[i]:
            gc.collect(i)


def setup_logging(config: SydentConfig) -> None:
    """
    Setup logging using the options specified in the config

    :param config: the configuration to use
    """
    log_path = config.general.log_path
    log_level = config.general.log_level

    log_format = "%(asctime)s - %(name)s - %(lineno)d - %(levelname)s" " - %(message)s"
    formatter = logging.Formatter(log_format)

    if log_path != "":
        handler: logging.StreamHandler = logging.handlers.TimedRotatingFileHandler(
            log_path, when="midnight", backupCount=365
        )
        handler.setFormatter(formatter)

    else:
        handler = logging.StreamHandler()

    handler.setFormatter(formatter)
    rootLogger = logging.getLogger("")
    rootLogger.setLevel(log_level)
    rootLogger.addHandler(handler)

    observer = log.PythonLoggingObserver()
    observer.start()


if __name__ == "__main__":
    sydent_config = SydentConfig()
<<<<<<< HEAD
    sydent_config.parse_config_file(get_config_file_path(), skip_logging_setup=False)
=======
    sydent_config.parse_config_file(get_config_file_path())
    setup_logging(sydent_config)
>>>>>>> bf83fe1e

    syd = Sydent(sydent_config)
    syd.run()<|MERGE_RESOLUTION|>--- conflicted
+++ resolved
@@ -339,12 +339,8 @@
 
 if __name__ == "__main__":
     sydent_config = SydentConfig()
-<<<<<<< HEAD
-    sydent_config.parse_config_file(get_config_file_path(), skip_logging_setup=False)
-=======
     sydent_config.parse_config_file(get_config_file_path())
     setup_logging(sydent_config)
->>>>>>> bf83fe1e
 
     syd = Sydent(sydent_config)
     syd.run()