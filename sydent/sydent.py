# -*- coding: utf-8 -*-

# Copyright 2014 OpenMarket Ltd
# Copyright 2018 New Vector Ltd
# Copyright 2019 New Vector Ltd
#
# Licensed under the Apache License, Version 2.0 (the "License");
# you may not use this file except in compliance with the License.
# You may obtain a copy of the License at
#
#     http://www.apache.org/licenses/LICENSE-2.0
#
# Unless required by applicable law or agreed to in writing, software
# distributed under the License is distributed on an "AS IS" BASIS,
# WITHOUT WARRANTIES OR CONDITIONS OF ANY KIND, either express or implied.
# See the License for the specific language governing permissions and
# limitations under the License.

import ConfigParser
import logging
import logging.handlers
import os

import twisted.internet.reactor
from twisted.internet import task
from twisted.python import log

from db.sqlitedb import SqliteDatabase

from netaddr import IPSet, IPNetwork

from http.httpcommon import SslComponents
from http.httpserver import (
    ClientApiHttpServer, ReplicationHttpsServer,
    InternalApiHttpServer,
)
from http.httpsclient import ReplicationHttpsClient
from http.servlets.blindlysignstuffservlet import BlindlySignStuffServlet
from http.servlets.pubkeyservlets import EphemeralPubkeyIsValidServlet, PubkeyIsValidServlet
from validators.emailvalidator import EmailValidator
from validators.msisdnvalidator import MsisdnValidator
from hs_federation.verifier import Verifier

from sign.ed25519 import SydentEd25519

from http.servlets.emailservlet import EmailRequestCodeServlet, EmailValidateCodeServlet
from http.servlets.msisdnservlet import MsisdnRequestCodeServlet, MsisdnValidateCodeServlet
from http.servlets.lookupservlet import LookupServlet
from http.servlets.bulklookupservlet import BulkLookupServlet
from http.servlets.pubkeyservlets import Ed25519Servlet
from http.servlets.threepidbindservlet import ThreePidBindServlet
from http.servlets.threepidunbindservlet import ThreePidUnbindServlet
from http.servlets.replication import ReplicationPushServlet
from http.servlets.getvalidated3pidservlet import GetValidated3pidServlet
from http.servlets.store_invite_servlet import StoreInviteServlet
from http.servlets.infoservlet import InfoServlet
from http.servlets.internalinfoservlet import InternalInfoServlet
from http.servlets.profilereplicationservlet import ProfileReplicationServlet
from http.servlets.userdirectorysearchservlet import UserDirectorySearchServlet
from http.servlets.v1_servlet import V1Servlet
from http.info import Info

from db.valsession import ThreePidValSessionStore

from threepid.bind import ThreepidBinder

from replication.pusher import Pusher

logger = logging.getLogger(__name__)

def list_from_comma_sep_string(rawstr):
    if rawstr == '':
        return []
    return [x.strip() for x in rawstr.split(',')]


CONFIG_DEFAULTS = {
    'general': {
        'server.name': '',
        'log.path': '',
        'log.level': 'INFO',
        'pidfile.path': 'sydent.pid',
<<<<<<< HEAD
        'shadow.hs.master': '',
        'shadow.hs.slave': '',
        'ips.nonshadow': '',  # comma separated list of CIDR ranges which /info will return non-shadow HS to.
        # Timestamp in milliseconds, or string in the form of e.g. "2w" for two weeks,
        # which defines the time during which an invite will be valid on this server
        # from the time it has been received.
        'invites.validity_period': '',
        # Path to file detailing the configuration of the /info and /internal-info servlets.
        # More information can be found in docs/info.md.
        'info_path': 'info.yaml',
=======

        # The following can be added to your local config file to enable prometheus
        # support.
        # 'promtheus_port': '8080',  # The port to serve metrics on
        # 'prometheus_addr': '',  # The address to bind to. Empty string means bind to all.

        # The following can be added to your local config file to enable sentry support.
        # 'sentry_dsn': 'https://...'  # The DSN has configured in the sentry instance project.
>>>>>>> 0afaa13c
    },
    'db': {
        'db.file': 'sydent.db',
    },
    'http': {
        'clientapi.http.bind_address': '::',
        'clientapi.http.port': '8090',
        # internalapi.http.bind_address defaults to '::1'
        'internalapi.http.port': '',
        'replication.https.certfile': '',
        'replication.https.cacert': '', # This should only be used for testing
        'replication.https.bind_address': '::',
        'replication.https.port': '4434',
        'obey_x_forwarded_for': 'False',
        'federation.verifycerts': 'True',
    },
    'email': {
        'email.template': 'res/email.template',
        'email.from': 'Sydent Validation <noreply@{hostname}>',
        'email.subject': 'Your Validation Token',
        'email.invite.subject': '%(sender_display_name)s has invited you to chat',
        'email.smtphost': 'localhost',
        'email.smtpport': '25',
        'email.smtpusername': '',
        'email.smtppassword': '',
        'email.hostname': '',
        'email.tlsmode': '0',
    },
    'sms': {
        'bodyTemplate': 'Your code is {token}',
    },
    'crypto': {
        'ed25519.signingkey': '',
    },
    'userdir': {
        'userdir.allowed_homeservers': '',
    },
}


class Sydent:
    def __init__(self):
        self.config_file = os.environ.get('SYDENT_CONF', "sydent.conf")
        self.cfg = parse_config(self.config_file)

        log_format = (
            "%(asctime)s - %(name)s - %(lineno)d - %(levelname)s"
            " - %(message)s"
        )
        formatter = logging.Formatter(log_format)

        logPath = self.cfg.get('general', "log.path")
        if logPath != '':
            handler = logging.handlers.TimedRotatingFileHandler(
                logPath, when='midnight', backupCount=365
            )
            handler.setFormatter(formatter)
            def sighup(signum, stack):
                logger.info("Closing log file due to SIGHUP")
                handler.doRollover()
                logger.info("Opened new log file due to SIGHUP")
        else:
            handler = logging.StreamHandler()

        handler.setFormatter(formatter)
        rootLogger = logging.getLogger('')
        rootLogger.setLevel(self.cfg.get('general', 'log.level'))
        rootLogger.addHandler(handler)

        logger.info("Starting Sydent server")

        self.pidfile = self.cfg.get('general', "pidfile.path");

        self.nonshadow_ips = None
        ips = self.cfg.get('general', "ips.nonshadow");
        if ips:
            self.nonshadow_ips = IPSet()
            ips = ips.split(',')
            for ip in ips:
                self.nonshadow_ips.add(IPNetwork(ip))

        observer = log.PythonLoggingObserver()
        observer.start()

        self.db = SqliteDatabase(self).db

        self.server_name = self.cfg.get('general', 'server.name')
        if self.server_name == '':
            self.server_name = os.uname()[1]
            logger.warn(("You had not specified a server name. I have guessed that this server is called '%s' "
                        + " and saved this in the config file. If this is incorrect, you should edit server.name in "
                        + "the config file.") % (self.server_name,))
            self.cfg.set('general', 'server.name', self.server_name)
            self.save_config()

<<<<<<< HEAD
        self.shadow_hs_master = self.cfg.get('general', 'shadow.hs.master')
        self.shadow_hs_slave  = self.cfg.get('general', 'shadow.hs.slave')

        self.user_dir_allowed_hses = set(list_from_comma_sep_string(
            self.cfg.get('userdir', 'userdir.allowed_homeservers', '')
        ))

        self.invites_validity_period = parse_duration(
            self.cfg.get('general', 'invites.validity_period'),
        )
=======
        if self.cfg.has_option("general", "sentry_dsn"):
            # Only import and start sentry SDK if configured.
            import sentry_sdk
            sentry_sdk.init(
                dsn=self.cfg.get("general", "sentry_dsn"),
            )

        if self.cfg.has_option("general", "prometheus_port"):
            import prometheus_client
            prometheus_client.start_http_server(
                port=self.cfg.getint("general", "prometheus_port"),
                addr=self.cfg.get("general", "prometheus_addr"),
            )
>>>>>>> 0afaa13c

        self.validators = Validators()
        self.validators.email = EmailValidator(self)
        self.validators.msisdn = MsisdnValidator(self)

        self.keyring = Keyring()
        self.keyring.ed25519 = SydentEd25519(self).signing_key
        self.keyring.ed25519.alg = 'ed25519'

        self.sig_verifier = Verifier(self)

        self.servlets = Servlets()
        self.servlets.v1 = V1Servlet(self)
        self.servlets.emailRequestCode = EmailRequestCodeServlet(self)
        self.servlets.emailValidate = EmailValidateCodeServlet(self)
        self.servlets.msisdnRequestCode = MsisdnRequestCodeServlet(self)
        self.servlets.msisdnValidate = MsisdnValidateCodeServlet(self)
        self.servlets.lookup = LookupServlet(self)
        self.servlets.bulk_lookup = BulkLookupServlet(self)
        self.servlets.pubkey_ed25519 = Ed25519Servlet(self)
        self.servlets.pubkeyIsValid = PubkeyIsValidServlet(self)
        self.servlets.ephemeralPubkeyIsValid = EphemeralPubkeyIsValidServlet(self)
        self.servlets.threepidBind = ThreePidBindServlet(self)
        self.servlets.threepidUnbind = ThreePidUnbindServlet(self)
        self.servlets.replicationPush = ReplicationPushServlet(self)
        self.servlets.getValidated3pid = GetValidated3pidServlet(self)
        self.servlets.storeInviteServlet = StoreInviteServlet(self)
        self.servlets.blindlySignStuffServlet = BlindlySignStuffServlet(self)
        self.servlets.profileReplicationServlet = ProfileReplicationServlet(self)
        self.servlets.userDirectorySearchServlet = UserDirectorySearchServlet(self)

        info = Info(self, self.cfg.get("general", "info_path"))
        self.servlets.info = InfoServlet(self, info)
        self.servlets.internalInfo = InternalInfoServlet(self, info)

        self.threepidBinder = ThreepidBinder(self, info)

        self.sslComponents = SslComponents(self)

        self.clientApiHttpServer = ClientApiHttpServer(self)
        self.replicationHttpsServer = ReplicationHttpsServer(self)
        self.replicationHttpsClient = ReplicationHttpsClient(self)

        self.pusher = Pusher(self)

        # A dedicated validation session store just to clean up old sessions every N minutes
        self.cleanupValSession = ThreePidValSessionStore(self)
        cb = task.LoopingCall(self.cleanupValSession.deleteOldSessions)
        cb.start(10 * 60.0)

    def save_config(self):
        fp = open(self.config_file, 'w')
        self.cfg.write(fp)
        fp.close()

    def run(self):
        self.clientApiHttpServer.setup()
        self.replicationHttpsServer.setup()
        self.pusher.setup()

        internalport = self.cfg.get('http', 'internalapi.http.port')
        if internalport:
            try:
                interface = self.cfg.get('http', 'internalapi.http.bind_address')
            except ConfigParser.NoOptionError:
                interface = '::1'
            self.internalApiHttpServer = InternalApiHttpServer(self)
            self.internalApiHttpServer.setup(interface, int(internalport))

        if self.pidfile:
            with open(self.pidfile, 'w') as pidfile:
                pidfile.write(str(os.getpid()) + "\n")

        twisted.internet.reactor.run()

    def ip_from_request(self, request):
        if (self.cfg.get('http', 'obey_x_forwarded_for') and
                request.requestHeaders.hasHeader("X-Forwarded-For")):
            return request.requestHeaders.getRawHeaders("X-Forwarded-For")[0]
        return request.getClientIP()


class Validators:
    pass


class Servlets:
    pass


class Keyring:
    pass


def parse_config(config_file):
    """Parse the given config file, populating missing items and sections

    Args:
        config_file (str): the file to be parsed
    """

    cfg = ConfigParser.SafeConfigParser()

    # if the config file doesn't exist, prepopulate the config object
    # with the defaults, in the right section.
    if not os.path.exists(config_file):
        for sect, entries in CONFIG_DEFAULTS.items():
            cfg.add_section(sect)
            for k, v in entries.items():
                cfg.set(sect, k, v)
    else:
        # otherwise, we have to put the defaults in the DEFAULT section,
        # to ensure that they don't override anyone's settings which are
        # in their config file in the default section (which is likely,
        # because sydent used to be braindead).
        for sect, entries in CONFIG_DEFAULTS.items():
            cfg.add_section(sect)
            for k, v in entries.items():
                cfg.set(ConfigParser.DEFAULTSECT, k, v)

        cfg.read(config_file)

    return cfg


def parse_duration(value):
    if not len(value):
        return None

    try:
        return int(value)
    except ValueError:
        pass

    second = 1000
    minute = 60 * second
    hour = 60 * minute
    day = 24 * hour
    week = 7 * day
    year = 365 * day
    sizes = {"s": second, "m": minute, "h": hour, "d": day, "w": week, "y": year}
    size = 1
    suffix = value[-1]
    if suffix in sizes:
        value = value[:-1]
        size = sizes[suffix]
    return int(value) * size


if __name__ == '__main__':
    syd = Sydent()
    syd.run()<|MERGE_RESOLUTION|>--- conflicted
+++ resolved
@@ -80,7 +80,6 @@
         'log.path': '',
         'log.level': 'INFO',
         'pidfile.path': 'sydent.pid',
-<<<<<<< HEAD
         'shadow.hs.master': '',
         'shadow.hs.slave': '',
         'ips.nonshadow': '',  # comma separated list of CIDR ranges which /info will return non-shadow HS to.
@@ -91,7 +90,6 @@
         # Path to file detailing the configuration of the /info and /internal-info servlets.
         # More information can be found in docs/info.md.
         'info_path': 'info.yaml',
-=======
 
         # The following can be added to your local config file to enable prometheus
         # support.
@@ -100,7 +98,6 @@
 
         # The following can be added to your local config file to enable sentry support.
         # 'sentry_dsn': 'https://...'  # The DSN has configured in the sentry instance project.
->>>>>>> 0afaa13c
     },
     'db': {
         'db.file': 'sydent.db',
@@ -196,7 +193,6 @@
             self.cfg.set('general', 'server.name', self.server_name)
             self.save_config()
 
-<<<<<<< HEAD
         self.shadow_hs_master = self.cfg.get('general', 'shadow.hs.master')
         self.shadow_hs_slave  = self.cfg.get('general', 'shadow.hs.slave')
 
@@ -207,7 +203,7 @@
         self.invites_validity_period = parse_duration(
             self.cfg.get('general', 'invites.validity_period'),
         )
-=======
+
         if self.cfg.has_option("general", "sentry_dsn"):
             # Only import and start sentry SDK if configured.
             import sentry_sdk
@@ -221,7 +217,6 @@
                 port=self.cfg.getint("general", "prometheus_port"),
                 addr=self.cfg.get("general", "prometheus_addr"),
             )
->>>>>>> 0afaa13c
 
         self.validators = Validators()
         self.validators.email = EmailValidator(self)
