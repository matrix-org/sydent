# -*- coding: utf-8 -*-

# Copyright 2014 OpenMarket Ltd
# Copyright 2018 New Vector Ltd
# Copyright 2019 New Vector Ltd
#
# Licensed under the Apache License, Version 2.0 (the "License");
# you may not use this file except in compliance with the License.
# You may obtain a copy of the License at
#
#     http://www.apache.org/licenses/LICENSE-2.0
#
# Unless required by applicable law or agreed to in writing, software
# distributed under the License is distributed on an "AS IS" BASIS,
# WITHOUT WARRANTIES OR CONDITIONS OF ANY KIND, either express or implied.
# See the License for the specific language governing permissions and
# limitations under the License.

import ConfigParser
import logging
import logging.handlers
import os

import twisted.internet.reactor
from twisted.internet import task
from twisted.python import log

from db.sqlitedb import SqliteDatabase

from netaddr import IPSet, IPNetwork

from http.httpcommon import SslComponents
from http.httpserver import (
    ClientApiHttpServer, ReplicationHttpsServer,
    InternalApiHttpServer,
)
from http.httpsclient import ReplicationHttpsClient
from http.servlets.blindlysignstuffservlet import BlindlySignStuffServlet
from http.servlets.pubkeyservlets import EphemeralPubkeyIsValidServlet, PubkeyIsValidServlet
from http.servlets.termsservlet import TermsServlet
from validators.emailvalidator import EmailValidator
from validators.msisdnvalidator import MsisdnValidator
from hs_federation.verifier import Verifier

from util.hash import sha256_and_url_safe_base64
from util.tokenutils import generateAlphanumericTokenOfLength

from sign.ed25519 import SydentEd25519

from http.servlets.emailservlet import EmailRequestCodeServlet, EmailValidateCodeServlet
from http.servlets.msisdnservlet import MsisdnRequestCodeServlet, MsisdnValidateCodeServlet
from http.servlets.lookupservlet import LookupServlet
from http.servlets.bulklookupservlet import BulkLookupServlet
from http.servlets.lookupv2servlet import LookupV2Servlet
from http.servlets.hashdetailsservlet import HashDetailsServlet
from http.servlets.pubkeyservlets import Ed25519Servlet
from http.servlets.threepidbindservlet import ThreePidBindServlet
from http.servlets.threepidunbindservlet import ThreePidUnbindServlet
from http.servlets.replication import ReplicationPushServlet
from http.servlets.getvalidated3pidservlet import GetValidated3pidServlet
from http.servlets.store_invite_servlet import StoreInviteServlet
from http.servlets.infoservlet import InfoServlet
from http.servlets.internalinfoservlet import InternalInfoServlet
from http.servlets.profilereplicationservlet import ProfileReplicationServlet
from http.servlets.userdirectorysearchservlet import UserDirectorySearchServlet
from http.servlets.v1_servlet import V1Servlet
from http.servlets.accountservlet import AccountServlet
from http.servlets.registerservlet import RegisterServlet
from http.servlets.logoutservlet import LogoutServlet
from http.servlets.v2_servlet import V2Servlet
from http.info import Info

from db.valsession import ThreePidValSessionStore
from db.hashing_metadata import HashingMetadataStore

from threepid.bind import ThreepidBinder

from replication.pusher import Pusher

logger = logging.getLogger(__name__)

def list_from_comma_sep_string(rawstr):
    if rawstr == '':
        return []
    return [x.strip() for x in rawstr.split(',')]


CONFIG_DEFAULTS = {
    'general': {
        'server.name': '',
        'log.path': '',
        'log.level': 'INFO',
        'pidfile.path': 'sydent.pid',
        'terms.path': '',
        'address_lookup_limit': '10000',  # Maximum amount of addresses in a single /lookup request
        'shadow.hs.master': '',
        'shadow.hs.slave': '',
        'ips.nonshadow': '',  # comma separated list of CIDR ranges which /info will return non-shadow HS to.
        # Timestamp in milliseconds, or string in the form of e.g. "2w" for two weeks,
        # which defines the time during which an invite will be valid on this server
        # from the time it has been received.
        'invites.validity_period': '',
        # Path to file detailing the configuration of the /info and /internal-info servlets.
        # More information can be found in docs/info.md.
        'info_path': 'info.yaml',

        # The following can be added to your local config file to enable prometheus
        # support.
        # 'prometheus_port': '8080',  # The port to serve metrics on
        # 'prometheus_addr': '',  # The address to bind to. Empty string means bind to all.

        # The following can be added to your local config file to enable sentry support.
        # 'sentry_dsn': 'https://...'  # The DSN has configured in the sentry instance project.
    },
    'db': {
        'db.file': 'sydent.db',
    },
    'http': {
        'clientapi.http.bind_address': '::',
        'clientapi.http.port': '8090',
        # internalapi.http.bind_address defaults to '::1'
        'internalapi.http.port': '',
        'replication.https.certfile': '',
        'replication.https.cacert': '', # This should only be used for testing
        'replication.https.bind_address': '::',
        'replication.https.port': '4434',
        'obey_x_forwarded_for': 'False',
        'federation.verifycerts': 'True',
    },
    'email': {
        'email.template': 'res/email.template',
        'email.from': 'Sydent Validation <noreply@{hostname}>',
        'email.subject': 'Your Validation Token',
        'email.invite.subject': '%(sender_display_name)s has invited you to chat',
        'email.smtphost': 'localhost',
        'email.smtpport': '25',
        'email.smtpusername': '',
        'email.smtppassword': '',
        'email.hostname': '',
        'email.tlsmode': '0',
    },
    'sms': {
        'bodyTemplate': 'Your code is {token}',
    },
    'crypto': {
        'ed25519.signingkey': '',
    },
    'userdir': {
        'userdir.allowed_homeservers': '',
    },
}


class Sydent:
    def __init__(self, reactor=twisted.internet.reactor, config=None):
        self.reactor = reactor
        self.config_file = os.environ.get('SYDENT_CONF', "sydent.conf")
        if config:
            self.cfg = parse_config_dict(config)
        else:
            self.cfg = parse_config_file(self.config_file)

        log_format = (
            "%(asctime)s - %(name)s - %(lineno)d - %(levelname)s"
            " - %(message)s"
        )
        formatter = logging.Formatter(log_format)

        logPath = self.cfg.get('general', "log.path")
        if logPath != '':
            handler = logging.handlers.TimedRotatingFileHandler(
                logPath, when='midnight', backupCount=365
            )
            handler.setFormatter(formatter)
            def sighup(signum, stack):
                logger.info("Closing log file due to SIGHUP")
                handler.doRollover()
                logger.info("Opened new log file due to SIGHUP")
        else:
            handler = logging.StreamHandler()

        handler.setFormatter(formatter)
        rootLogger = logging.getLogger('')
        rootLogger.setLevel(self.cfg.get('general', 'log.level'))
        rootLogger.addHandler(handler)

        logger.info("Starting Sydent server")

        self.pidfile = self.cfg.get('general', "pidfile.path");

        self.nonshadow_ips = None
        ips = self.cfg.get('general', "ips.nonshadow");
        if ips:
            self.nonshadow_ips = IPSet()
            ips = ips.split(',')
            for ip in ips:
                self.nonshadow_ips.add(IPNetwork(ip))

        observer = log.PythonLoggingObserver()
        observer.start()

        self.db = SqliteDatabase(self).db

        self.server_name = self.cfg.get('general', 'server.name')
        if self.server_name == '':
            self.server_name = os.uname()[1]
            logger.warn(("You had not specified a server name. I have guessed that this server is called '%s' "
                        + "and saved this in the config file. If this is incorrect, you should edit server.name in "
                        + "the config file.") % (self.server_name,))
            self.cfg.set('general', 'server.name', self.server_name)
            self.save_config()

        self.shadow_hs_master = self.cfg.get('general', 'shadow.hs.master')
        self.shadow_hs_slave  = self.cfg.get('general', 'shadow.hs.slave')

        self.user_dir_allowed_hses = set(list_from_comma_sep_string(
            self.cfg.get('userdir', 'userdir.allowed_homeservers', '')
        ))

        self.invites_validity_period = parse_duration(
            self.cfg.get('general', 'invites.validity_period'),
        )

        if self.cfg.has_option("general", "sentry_dsn"):
            # Only import and start sentry SDK if configured.
            import sentry_sdk
            sentry_sdk.init(
                dsn=self.cfg.get("general", "sentry_dsn"),
            )
            with sentry_sdk.configure_scope() as scope:
                scope.set_tag("sydent_server_name", self.server_name)

        if self.cfg.has_option("general", "prometheus_port"):
            import prometheus_client
            prometheus_client.start_http_server(
                port=self.cfg.getint("general", "prometheus_port"),
                addr=self.cfg.get("general", "prometheus_addr"),
            )

        # See if a pepper already exists in the database
        # Note: This MUST be run before we start serving requests, otherwise lookups for
        # 3PID hashes may come in before we've completed generating them
        hashing_metadata_store = HashingMetadataStore(self)
        lookup_pepper = hashing_metadata_store.get_lookup_pepper()
        if not lookup_pepper:
            # No pepper defined in the database, generate one
            lookup_pepper = generateAlphanumericTokenOfLength(5)

            # Store it in the database and rehash 3PIDs
            hashing_metadata_store.store_lookup_pepper(sha256_and_url_safe_base64,
                                                       lookup_pepper)

        self.validators = Validators()
        self.validators.email = EmailValidator(self)
        self.validators.msisdn = MsisdnValidator(self)

        self.keyring = Keyring()
        self.keyring.ed25519 = SydentEd25519(self).signing_key
        self.keyring.ed25519.alg = 'ed25519'

        self.sig_verifier = Verifier(self)

        self.servlets = Servlets()
        self.servlets.v1 = V1Servlet(self)
        self.servlets.v2 = V2Servlet(self)
        self.servlets.emailRequestCode = EmailRequestCodeServlet(self)
        self.servlets.emailValidate = EmailValidateCodeServlet(self)
        self.servlets.msisdnRequestCode = MsisdnRequestCodeServlet(self)
        self.servlets.msisdnValidate = MsisdnValidateCodeServlet(self)
        self.servlets.lookup = LookupServlet(self)
        self.servlets.bulk_lookup = BulkLookupServlet(self)
        self.servlets.hash_details = HashDetailsServlet(self, lookup_pepper)
        self.servlets.lookup_v2 = LookupV2Servlet(self, lookup_pepper)
        self.servlets.pubkey_ed25519 = Ed25519Servlet(self)
        self.servlets.pubkeyIsValid = PubkeyIsValidServlet(self)
        self.servlets.ephemeralPubkeyIsValid = EphemeralPubkeyIsValidServlet(self)
        self.servlets.threepidBind = ThreePidBindServlet(self)
        self.servlets.threepidUnbind = ThreePidUnbindServlet(self)
        self.servlets.replicationPush = ReplicationPushServlet(self)
        self.servlets.getValidated3pid = GetValidated3pidServlet(self)
        self.servlets.storeInviteServlet = StoreInviteServlet(self)
        self.servlets.blindlySignStuffServlet = BlindlySignStuffServlet(self)
        self.servlets.profileReplicationServlet = ProfileReplicationServlet(self)
        self.servlets.userDirectorySearchServlet = UserDirectorySearchServlet(self)
        self.servlets.termsServlet = TermsServlet(self)
        self.servlets.accountServlet = AccountServlet(self)
        self.servlets.registerServlet = RegisterServlet(self)
        self.servlets.logoutServlet = LogoutServlet(self)

        info = Info(self, self.cfg.get("general", "info_path"))
        self.servlets.info = InfoServlet(self, info)
        self.servlets.internalInfo = InternalInfoServlet(self, info)

        self.threepidBinder = ThreepidBinder(self, info)

        self.sslComponents = SslComponents(self)

        self.clientApiHttpServer = ClientApiHttpServer(self)
        self.replicationHttpsServer = ReplicationHttpsServer(self)
        self.replicationHttpsClient = ReplicationHttpsClient(self)

        self.pusher = Pusher(self)

        # A dedicated validation session store just to clean up old sessions every N minutes
        self.cleanupValSession = ThreePidValSessionStore(self)
        cb = task.LoopingCall(self.cleanupValSession.deleteOldSessions)
        cb.clock = self.reactor
        cb.start(10 * 60.0)

    def save_config(self):
        fp = open(self.config_file, 'w')
        self.cfg.write(fp)
        fp.close()

    def run(self):
        self.clientApiHttpServer.setup()
        self.replicationHttpsServer.setup()
        self.pusher.setup()

        internalport = self.cfg.get('http', 'internalapi.http.port')
        if internalport:
            try:
                interface = self.cfg.get('http', 'internalapi.http.bind_address')
            except ConfigParser.NoOptionError:
                interface = '::1'
            self.internalApiHttpServer = InternalApiHttpServer(self)
            self.internalApiHttpServer.setup(interface, int(internalport))

        if self.pidfile:
            with open(self.pidfile, 'w') as pidfile:
                pidfile.write(str(os.getpid()) + "\n")

        self.reactor.run()

    def ip_from_request(self, request):
        if (self.cfg.get('http', 'obey_x_forwarded_for') and
                request.requestHeaders.hasHeader("X-Forwarded-For")):
            return request.requestHeaders.getRawHeaders("X-Forwarded-For")[0]
        return request.getClientIP()


class Validators:
    pass


class Servlets:
    pass


class Keyring:
    pass


def parse_config_dict(config_dict):
    """Parse the given config from a dictionary, populating missing items and sections

    Args:
        config_dict (dict): the configuration dictionary to be parsed
    """
    # Build a config dictionary from the defaults merged with the given dictionary
    config = CONFIG_DEFAULTS
    for section, section_dict in config_dict.items():
        if section not in config:
            config[section] = {}
        for option in section_dict.keys():
            config[section][option] = config_dict[section][option]

    # Build a ConfigParser from the merged dictionary
    cfg = ConfigParser.SafeConfigParser()
    for section, section_dict in config.items():
        cfg.add_section(section)
        for option, value in section_dict.items():
            cfg.set(section, option, value)

    return cfg


def parse_config_file(config_file):
    """Parse the given config from a filepath, populating missing items and
    sections

    Args:
        config_file (str): the file to be parsed
    """
    # if the config file doesn't exist, prepopulate the config object
    # with the defaults, in the right section.
    #
    # otherwise, we have to put the defaults in the DEFAULT section,
    # to ensure that they don't override anyone's settings which are
    # in their config file in the default section (which is likely,
    # because sydent used to be braindead).
    use_defaults = not os.path.exists(config_file)
    cfg = ConfigParser.SafeConfigParser()
    for sect, entries in CONFIG_DEFAULTS.items():
        cfg.add_section(sect)
        for k, v in entries.items():
            cfg.set(ConfigParser.DEFAULTSECT if use_defaults else sect, k, v)

    cfg.read(config_file)

    return cfg


<<<<<<< HEAD
def parse_duration(value):
    if not len(value):
        return None

    try:
        return int(value)
    except ValueError:
        pass

    second = 1000
    minute = 60 * second
    hour = 60 * minute
    day = 24 * hour
    week = 7 * day
    year = 365 * day
    sizes = {"s": second, "m": minute, "h": hour, "d": day, "w": week, "y": year}
    size = 1
    suffix = value[-1]
    if suffix in sizes:
        value = value[:-1]
        size = sizes[suffix]
    return int(value) * size


=======
>>>>>>> 48c4c0a6
if __name__ == '__main__':
    syd = Sydent()
    syd.run()<|MERGE_RESOLUTION|>--- conflicted
+++ resolved
@@ -401,7 +401,6 @@
     return cfg
 
 
-<<<<<<< HEAD
 def parse_duration(value):
     if not len(value):
         return None
@@ -426,8 +425,7 @@
     return int(value) * size
 
 
-=======
->>>>>>> 48c4c0a6
+
 if __name__ == '__main__':
     syd = Sydent()
     syd.run()