--- conflicted
+++ resolved
@@ -97,22 +97,6 @@
             with sentry_sdk.configure_scope() as scope:
                 scope.set_tag("sydent_server_name", self.config.general.server_name)
 
-<<<<<<< HEAD
-        if self.config.general.prometheus_enabled:
-            import prometheus_client
-
-            prometheus_client.start_http_server(
-                port=self.config.general.prometheus_port,
-                addr=self.config.general.prometheus_addr,
-            )
-=======
-        self.prometheus_addr = None
-        self.prometheus_port = None
-        if self.cfg.has_option("general", "prometheus_port"):
-            self.prometheus_addr = self.cfg.get("general", "prometheus_addr")
-            self.prometheus_port = self.cfg.getint("general", "prometheus_port")
->>>>>>> 8cd0f801
-
         # See if a pepper already exists in the database
         # Note: This MUST be run before we start serving requests, otherwise lookups for
         # 3PID hashes may come in before we've completed generating them
@@ -225,15 +209,13 @@
         self.reactor.run()
 
     def maybe_start_prometheus_server(self):
-        if self.prometheus_addr is None or self.prometheus_port is None:
-            return
-
-        import prometheus_client
-
-        prometheus_client.start_http_server(
-            addr=self.prometheus_addr,
-            port=self.prometheus_port,
-        )
+        if self.config.general.prometheus_enabled:
+            import prometheus_client
+
+            prometheus_client.start_http_server(
+                port=self.config.general.prometheus_port,
+                addr=self.config.general.prometheus_addr,
+            )
 
     def ip_from_request(self, request):
         if self.config.http.obey_x_forwarded_for and request.requestHeaders.hasHeader(
