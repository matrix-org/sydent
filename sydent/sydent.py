# -*- coding: utf-8 -*-

# Copyright 2014 OpenMarket Ltd
# Copyright 2018 New Vector Ltd
# Copyright 2019 New Vector Ltd
#
# Licensed under the Apache License, Version 2.0 (the "License");
# you may not use this file except in compliance with the License.
# You may obtain a copy of the License at
#
#     http://www.apache.org/licenses/LICENSE-2.0
#
# Unless required by applicable law or agreed to in writing, software
# distributed under the License is distributed on an "AS IS" BASIS,
# WITHOUT WARRANTIES OR CONDITIONS OF ANY KIND, either express or implied.
# See the License for the specific language governing permissions and
# limitations under the License.
from __future__ import absolute_import

from six.moves import configparser
import copy
import logging
import logging.handlers
import os
import re

import twisted.internet.reactor
from twisted.internet import task
from twisted.python import log

from netaddr import IPSet, IPNetwork

from sydent.db.sqlitedb import SqliteDatabase

from sydent.http.httpcommon import SslComponents
from sydent.http.httpserver import (
    ClientApiHttpServer, ReplicationHttpsServer,
    InternalApiHttpServer,
)
from sydent.http.httpsclient import ReplicationHttpsClient
from sydent.http.servlets.blindlysignstuffservlet import BlindlySignStuffServlet
from sydent.http.servlets.pubkeyservlets import EphemeralPubkeyIsValidServlet, PubkeyIsValidServlet
from sydent.http.servlets.termsservlet import TermsServlet
from sydent.validators.emailvalidator import EmailValidator
from sydent.validators.msisdnvalidator import MsisdnValidator
from sydent.hs_federation.verifier import Verifier

from sydent.util.hash import sha256_and_url_safe_base64
from sydent.util.tokenutils import generateAlphanumericTokenOfLength

from sydent.sign.ed25519 import SydentEd25519

from sydent.http.servlets.emailservlet import EmailRequestCodeServlet, EmailValidateCodeServlet
from sydent.http.servlets.msisdnservlet import MsisdnRequestCodeServlet, MsisdnValidateCodeServlet
from sydent.http.servlets.lookupservlet import LookupServlet
from sydent.http.servlets.bulklookupservlet import BulkLookupServlet
from sydent.http.servlets.lookupv2servlet import LookupV2Servlet
from sydent.http.servlets.hashdetailsservlet import HashDetailsServlet
from sydent.http.servlets.pubkeyservlets import Ed25519Servlet
from sydent.http.servlets.threepidbindservlet import ThreePidBindServlet
from sydent.http.servlets.threepidunbindservlet import ThreePidUnbindServlet
from sydent.http.servlets.replication import ReplicationPushServlet
from sydent.http.servlets.getvalidated3pidservlet import GetValidated3pidServlet
from sydent.http.servlets.store_invite_servlet import StoreInviteServlet
from sydent.http.servlets.v1_servlet import V1Servlet
from sydent.http.servlets.accountservlet import AccountServlet
from sydent.http.servlets.registerservlet import RegisterServlet
from sydent.http.servlets.logoutservlet import LogoutServlet
from sydent.http.servlets.v2_servlet import V2Servlet
from sydent.http.servlets.infoservlet import InfoServlet
from sydent.http.servlets.internalinfoservlet import InternalInfoServlet
from sydent.http.servlets.profilereplicationservlet import ProfileReplicationServlet
from sydent.http.servlets.userdirectorysearchservlet import UserDirectorySearchServlet
from sydent.http.info import Info

from sydent.db.valsession import ThreePidValSessionStore
from sydent.db.hashing_metadata import HashingMetadataStore

from sydent.threepid.bind import ThreepidBinder

from sydent.replication.pusher import Pusher

logger = logging.getLogger(__name__)


def set_from_comma_sep_string(rawstr):
    if rawstr == '':
        return set()
    return {x.strip() for x in rawstr.split(',')}


CONFIG_DEFAULTS = {
    'general': {
        'server.name': os.environ.get('SYDENT_SERVER_NAME', ''),
        'log.path': '',
        'log.level': 'INFO',
        'pidfile.path': os.environ.get('SYDENT_PID_FILE', 'sydent.pid'),
        'terms.path': '',
        'address_lookup_limit': '10000',  # Maximum amount of addresses in a single /lookup request
        'shadow.hs.master': '',
        'shadow.hs.slave': '',
        'ips.nonshadow': '',  # comma separated list of CIDR ranges which /info will return non-shadow HS to.
        # Timestamp in milliseconds, or string in the form of e.g. "2w" for two weeks,
        # which defines the time during which an invite will be valid on this server
        # from the time it has been received.
        'invites.validity_period': '',
        # Path to file detailing the configuration of the /info and /internal-info servlets.
        # More information can be found in docs/info.md.
        'info_path': 'info.yaml',
        # A comma-separated domain whitelist used to validate the next_link query parameter
        # provided by the client to the /requestToken and /submitToken endpoints
        # If empty, no whitelist is applied
        'next_link.domain_whitelist': '',

        # The following can be added to your local config file to enable prometheus
        # support.
        # 'prometheus_port': '8080',  # The port to serve metrics on
        # 'prometheus_addr': '',  # The address to bind to. Empty string means bind to all.

        # The following can be added to your local config file to enable sentry support.
        # 'sentry_dsn': 'https://...'  # The DSN has configured in the sentry instance project.

        # Whether clients and homeservers can register an association using v1 endpoints.
        'enable_v1_associations': 'true',
        'delete_tokens_on_bind': 'true',
    },
    'db': {
        'db.file': os.environ.get('SYDENT_DB_PATH', 'sydent.db'),
    },
    'http': {
        'clientapi.http.bind_address': '::',
        'clientapi.http.port': '8090',
        'internalapi.http.bind_address': '::1',
        'internalapi.http.port': '',
        'replication.https.certfile': '',
        'replication.https.cacert': '', # This should only be used for testing
        'replication.https.bind_address': '::',
        'replication.https.port': '4434',
        'obey_x_forwarded_for': 'False',
        'federation.verifycerts': 'True',
        'verify_response_template': '',
        'client_http_base': '',
    },
    'email': {
        'email.template': 'res/email.template',
        'email.invite_template': 'res/invite.template',
        'email.from': 'Sydent Validation <noreply@{hostname}>',
        'email.subject': 'Your Validation Token',
        'email.invite.subject': '%(sender_display_name)s has invited you to chat',
        'email.smtphost': 'localhost',
        'email.smtpport': '25',
        'email.smtpusername': '',
        'email.smtppassword': '',
        'email.hostname': '',
        'email.tlsmode': '0',

        # When a user is invited to a room via their email address, that invite is
        # displayed in the room list using an obfuscated version of the user's email
        # address. These config options determine how much of the email address to
        # obfuscate. Note that the '@' sign is always included.
        #
        # If the string is longer than a configured limit below, it is truncated to that limit
        # with '...' added. Otherwise:
        #
        # * If the string is longer than 5 characters, it is truncated to 3 characters + '...'
        # * If the string is longer than 1 character, it is truncated to 1 character + '...'
        # * If the string is 1 character long, it is converted to '...'
        #
        # This ensures that a full email address is never shown, even if it is extremely
        # short.
        #
        # The number of characters from the beginning to reveal of the email's username
        # portion (left of the '@' sign)
        'email.third_party_invite_username_reveal_characters': '3',
        # Legacy name equivalent to the above option
        'email.third_party_invite_username_obfuscate_characters': '3',

        # The number of characters from the beginning to reveal of the email's domain
        # portion (right of the '@' sign)
        'email.third_party_invite_domain_reveal_characters': '3',
        # Legacy name equivalent to the above option
        'email.third_party_invite_domain_obfuscate_characters': '3',

<<<<<<< HEAD
        # A string to separate multiple components of the username portion of an email address.
        # For instance, if "-" is set, then "alice-smith@example.com" would result
        # in both "alice" and "smith" being individually obfuscated. Resulting in
        # "ali...-smi...@example.com" for example.
        #
        # The obfuscation amount for each component is set via the
        # `third_party_invite_username_reveal_characters` config option.
        #
        # The default value is an empty string, meaning this option is ignored. In that case,
        # the username is considered a single component.
        'email.third_party_invite_username_separator_string': '',
=======
        # Adds an extra layer of obfuscation, ensuring that even in the case of a username, domain
        # or component containing very few characters - the entire string will not be shown.
        #
        # The algorithm works like so:
        #   * If the string's length is greater than the cutoff value specified
        #     by the above options, stop. Otherwise,
        #   * If the string's length > 5, obfuscate to 3 characters.
        #   * If the string's length > 1, obfuscate to 1 character.
        #
        # The default value is "true".
        'email.always_obfuscate': 'true',
>>>>>>> f265db23
    },
    'sms': {
        'bodyTemplate': 'Your code is {token}',
        'username': '',
        'password': '',
    },
    'crypto': {
        'ed25519.signingkey': '',
    },
    'userdir': {
        'userdir.allowed_homeservers': '',
    },
}


class Sydent:
    def __init__(self, cfg, reactor=twisted.internet.reactor):
        self.reactor = reactor
        self.config_file = get_config_file_path()

        self.cfg = cfg

        logger.info("Starting Sydent server")

        self.pidfile = self.cfg.get('general', "pidfile.path");

        self.nonshadow_ips = None
        ips = self.cfg.get('general', "ips.nonshadow");
        if ips:
            self.nonshadow_ips = IPSet()
            ips = ips.split(',')
            for ip in ips:
                self.nonshadow_ips.add(IPNetwork(ip))

        self.db = SqliteDatabase(self).db

        self.server_name = self.cfg.get('general', 'server.name')
        if self.server_name == '':
            self.server_name = os.uname()[1]
            logger.warn(("You had not specified a server name. I have guessed that this server is called '%s' "
                        + "and saved this in the config file. If this is incorrect, you should edit server.name in "
                        + "the config file.") % (self.server_name,))
            self.cfg.set('general', 'server.name', self.server_name)
            self.save_config()

        self.shadow_hs_master = self.cfg.get('general', 'shadow.hs.master')
        self.shadow_hs_slave  = self.cfg.get('general', 'shadow.hs.slave')

        self.user_dir_allowed_hses = set_from_comma_sep_string(
            self.cfg.get('userdir', 'userdir.allowed_homeservers')
        )

        next_link_whitelist = self.cfg.get('general', 'next_link.domain_whitelist')
        if next_link_whitelist == '':
            self.next_link_domain_whitelist = None
        else:
            self.next_link_domain_whitelist = set_from_comma_sep_string(next_link_whitelist)

        self.invites_validity_period = parse_duration(
            self.cfg.get('general', 'invites.validity_period'),
        )

        if self.cfg.has_option("general", "sentry_dsn"):
            # Only import and start sentry SDK if configured.
            import sentry_sdk
            sentry_sdk.init(
                dsn=self.cfg.get("general", "sentry_dsn"),
            )
            with sentry_sdk.configure_scope() as scope:
                scope.set_tag("sydent_server_name", self.server_name)

        if self.cfg.has_option("general", "prometheus_port"):
            import prometheus_client
            prometheus_client.start_http_server(
                port=self.cfg.getint("general", "prometheus_port"),
                addr=self.cfg.get("general", "prometheus_addr"),
            )

        self.enable_v1_associations = parse_cfg_bool(
            self.cfg.get("general", "enable_v1_associations")
        )

        self.delete_tokens_on_bind = parse_cfg_bool(
            self.cfg.get("general", "delete_tokens_on_bind")
        )

        self.username_reveal_characters = int(self.cfg.get(
            "email", "email.third_party_invite_username_reveal_characters"
        ))

        # Fallback to the old config option name if the new one is not set.
        # There isn't a clear way to check if a config option is set or not, so we have
        # to rely on comparing with default values.
        if (
           self.username_reveal_characters ==
           int(CONFIG_DEFAULTS["email"]["email.third_party_invite_username_reveal_characters"])
        ):
            # This value is no different from the default. Let's take the value of the
            # old option instead (which will also fall back to the default if not set)
            self.username_reveal_characters = int(self.cfg.get(
                "email", "email.third_party_invite_username_obfuscate_characters"
            ))

        self.domain_reveal_characters = int(self.cfg.get(
            "email", "email.third_party_invite_domain_reveal_characters"
        ))

        # Do the same fallback dance for this option
        if (
            self.domain_reveal_characters ==
            int(CONFIG_DEFAULTS["email"]["email.third_party_invite_domain_reveal_characters"])
        ):
            self.domain_reveal_characters = int(self.cfg.get(
                "email", "email.third_party_invite_domain_obfuscate_characters"
            ))

<<<<<<< HEAD
        self.third_party_invite_username_separator_string = self.cfg.get(
            "email", "email.third_party_invite_username_separator_string"
=======
        self.always_obfuscate = parse_cfg_bool(
            self.cfg.get("email", "email.always_obfuscate")
>>>>>>> f265db23
        )

        # See if a pepper already exists in the database
        # Note: This MUST be run before we start serving requests, otherwise lookups for
        # 3PID hashes may come in before we've completed generating them
        hashing_metadata_store = HashingMetadataStore(self)
        lookup_pepper = hashing_metadata_store.get_lookup_pepper()
        if not lookup_pepper:
            # No pepper defined in the database, generate one
            lookup_pepper = generateAlphanumericTokenOfLength(5)

            # Store it in the database and rehash 3PIDs
            hashing_metadata_store.store_lookup_pepper(sha256_and_url_safe_base64,
                                                       lookup_pepper)

        self.validators = Validators()
        self.validators.email = EmailValidator(self)
        self.validators.msisdn = MsisdnValidator(self)

        self.keyring = Keyring()
        self.keyring.ed25519 = SydentEd25519(self).signing_key
        self.keyring.ed25519.alg = 'ed25519'

        self.sig_verifier = Verifier(self)

        self.servlets = Servlets()
        self.servlets.v1 = V1Servlet(self)
        self.servlets.v2 = V2Servlet(self)
        self.servlets.emailRequestCode = EmailRequestCodeServlet(self)
        self.servlets.emailValidate = EmailValidateCodeServlet(self)
        self.servlets.msisdnRequestCode = MsisdnRequestCodeServlet(self)
        self.servlets.msisdnValidate = MsisdnValidateCodeServlet(self)
        self.servlets.lookup = LookupServlet(self)
        self.servlets.bulk_lookup = BulkLookupServlet(self)
        self.servlets.hash_details = HashDetailsServlet(self, lookup_pepper)
        self.servlets.lookup_v2 = LookupV2Servlet(self, lookup_pepper)
        self.servlets.pubkey_ed25519 = Ed25519Servlet(self)
        self.servlets.pubkeyIsValid = PubkeyIsValidServlet(self)
        self.servlets.ephemeralPubkeyIsValid = EphemeralPubkeyIsValidServlet(self)
        self.servlets.threepidBind = ThreePidBindServlet(self)
        self.servlets.threepidUnbind = ThreePidUnbindServlet(self)
        self.servlets.replicationPush = ReplicationPushServlet(self)
        self.servlets.getValidated3pid = GetValidated3pidServlet(self)
        self.servlets.storeInviteServlet = StoreInviteServlet(self)
        self.servlets.blindlySignStuffServlet = BlindlySignStuffServlet(self)
        self.servlets.profileReplicationServlet = ProfileReplicationServlet(self)
        self.servlets.userDirectorySearchServlet = UserDirectorySearchServlet(self)
        self.servlets.termsServlet = TermsServlet(self)
        self.servlets.accountServlet = AccountServlet(self)
        self.servlets.registerServlet = RegisterServlet(self)
        self.servlets.logoutServlet = LogoutServlet(self)

        info = Info(self, self.cfg.get("general", "info_path"))
        self.servlets.info = InfoServlet(self, info)
        self.servlets.internalInfo = InternalInfoServlet(self, info)

        self.threepidBinder = ThreepidBinder(self, info)

        self.sslComponents = SslComponents(self)

        self.clientApiHttpServer = ClientApiHttpServer(self)
        self.replicationHttpsServer = ReplicationHttpsServer(self)
        self.replicationHttpsClient = ReplicationHttpsClient(self)

        self.pusher = Pusher(self)

        # A dedicated validation session store just to clean up old sessions every N minutes
        self.cleanupValSession = ThreePidValSessionStore(self)
        cb = task.LoopingCall(self.cleanupValSession.deleteOldSessions)
        cb.clock = self.reactor
        cb.start(10 * 60.0)

    def save_config(self):
        fp = open(self.config_file, 'w')
        self.cfg.write(fp)
        fp.close()

    def run(self):
        self.clientApiHttpServer.setup()
        self.replicationHttpsServer.setup()
        self.pusher.setup()

        internalport = self.cfg.get('http', 'internalapi.http.port')
        if internalport:
            try:
                interface = self.cfg.get('http', 'internalapi.http.bind_address')
            except configparser.NoOptionError:
                interface = '::1'
            self.internalApiHttpServer = InternalApiHttpServer(self)
            self.internalApiHttpServer.setup(interface, int(internalport))

        if self.pidfile:
            with open(self.pidfile, 'w') as pidfile:
                pidfile.write(str(os.getpid()) + "\n")

        self.reactor.run()

    def ip_from_request(self, request):
        if (self.cfg.get('http', 'obey_x_forwarded_for') and
                request.requestHeaders.hasHeader("X-Forwarded-For")):
            return request.requestHeaders.getRawHeaders("X-Forwarded-For")[0]
        return request.getClientIP()


class Validators:
    pass


class Servlets:
    pass


class Keyring:
    pass


def parse_config_dict(config_dict):
    """Parse the given config from a dictionary, populating missing items and sections

    Args:
        config_dict (dict): the configuration dictionary to be parsed
    """
    # Build a config dictionary from the defaults merged with the given dictionary
    config = copy.deepcopy(CONFIG_DEFAULTS)
    for section, section_dict in config_dict.items():
        if section not in config:
            config[section] = {}
        for option in section_dict.keys():
            config[section][option] = config_dict[section][option]

    # Build a ConfigParser from the merged dictionary
    cfg = configparser.ConfigParser()
    for section, section_dict in config.items():
        cfg.add_section(section)
        for option, value in section_dict.items():
            cfg.set(section, option, value)

    return cfg


def parse_config_file(config_file):
    """Parse the given config from a filepath, populating missing items and
    sections
    Args:
        config_file (str): the file to be parsed
    """
    # if the config file doesn't exist, prepopulate the config object
    # with the defaults, in the right section.
    #
    # otherwise, we have to put the defaults in the DEFAULT section,
    # to ensure that they don't override anyone's settings which are
    # in their config file in the default section (which is likely,
    # because sydent used to be braindead).
    use_defaults = not os.path.exists(config_file)
    cfg = configparser.ConfigParser()
    for sect, entries in CONFIG_DEFAULTS.items():
        cfg.add_section(sect)
        for k, v in entries.items():
            cfg.set(configparser.DEFAULTSECT if use_defaults else sect, k, v)

    cfg.read(config_file)

    return cfg


def parse_duration(value):
    if not len(value):
        return None

    try:
        return int(value)
    except ValueError:
        pass

    second = 1000
    minute = 60 * second
    hour = 60 * minute
    day = 24 * hour
    week = 7 * day
    year = 365 * day
    sizes = {"s": second, "m": minute, "h": hour, "d": day, "w": week, "y": year}
    size = 1
    suffix = value[-1]
    if suffix in sizes:
        value = value[:-1]
        size = sizes[suffix]
    return int(value) * size



def setup_logging(cfg):
    log_format = (
        "%(asctime)s - %(name)s - %(lineno)d - %(levelname)s"
        " - %(message)s"
    )
    formatter = logging.Formatter(log_format)

    logPath = cfg.get('general', "log.path")
    if logPath != '':
        handler = logging.handlers.TimedRotatingFileHandler(
            logPath, when='midnight', backupCount=365
        )
        handler.setFormatter(formatter)

        def sighup(signum, stack):
            logger.info("Closing log file due to SIGHUP")
            handler.doRollover()
            logger.info("Opened new log file due to SIGHUP")
    else:
        handler = logging.StreamHandler()

    handler.setFormatter(formatter)
    rootLogger = logging.getLogger('')
    rootLogger.setLevel(cfg.get('general', 'log.level'))
    rootLogger.addHandler(handler)

    observer = log.PythonLoggingObserver()
    observer.start()


def get_config_file_path():
    return os.environ.get('SYDENT_CONF', "sydent.conf")


def parse_cfg_bool(value):
    return value.lower() == "true"


if __name__ == '__main__':
    cfg = parse_config_file(get_config_file_path())
    setup_logging(cfg)
    syd = Sydent(cfg)
    syd.run()<|MERGE_RESOLUTION|>--- conflicted
+++ resolved
@@ -181,7 +181,6 @@
         # Legacy name equivalent to the above option
         'email.third_party_invite_domain_obfuscate_characters': '3',
 
-<<<<<<< HEAD
         # A string to separate multiple components of the username portion of an email address.
         # For instance, if "-" is set, then "alice-smith@example.com" would result
         # in both "alice" and "smith" being individually obfuscated. Resulting in
@@ -193,7 +192,7 @@
         # The default value is an empty string, meaning this option is ignored. In that case,
         # the username is considered a single component.
         'email.third_party_invite_username_separator_string': '',
-=======
+
         # Adds an extra layer of obfuscation, ensuring that even in the case of a username, domain
         # or component containing very few characters - the entire string will not be shown.
         #
@@ -205,7 +204,6 @@
         #
         # The default value is "true".
         'email.always_obfuscate': 'true',
->>>>>>> f265db23
     },
     'sms': {
         'bodyTemplate': 'Your code is {token}',
@@ -322,13 +320,12 @@
                 "email", "email.third_party_invite_domain_obfuscate_characters"
             ))
 
-<<<<<<< HEAD
         self.third_party_invite_username_separator_string = self.cfg.get(
             "email", "email.third_party_invite_username_separator_string"
-=======
+        )
+
         self.always_obfuscate = parse_cfg_bool(
             self.cfg.get("email", "email.always_obfuscate")
->>>>>>> f265db23
         )
 
         # See if a pepper already exists in the database
