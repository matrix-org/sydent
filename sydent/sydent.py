# -*- coding: utf-8 -*-

# Copyright 2014 OpenMarket Ltd
# Copyright 2018 New Vector Ltd
#
# Licensed under the Apache License, Version 2.0 (the "License");
# you may not use this file except in compliance with the License.
# You may obtain a copy of the License at
#
#     http://www.apache.org/licenses/LICENSE-2.0
#
# Unless required by applicable law or agreed to in writing, software
# distributed under the License is distributed on an "AS IS" BASIS,
# WITHOUT WARRANTIES OR CONDITIONS OF ANY KIND, either express or implied.
# See the License for the specific language governing permissions and
# limitations under the License.

import ConfigParser
import logging
import logging.handlers
import os

import twisted.internet.reactor
from twisted.python import log

from db.sqlitedb import SqliteDatabase

from http.httpcommon import SslComponents
from http.httpserver import (
    ClientApiHttpServer, ReplicationHttpsServer,
    InternalApiHttpServer,
)
from http.httpsclient import ReplicationHttpsClient
from http.servlets.blindlysignstuffservlet import BlindlySignStuffServlet
from http.servlets.pubkeyservlets import EphemeralPubkeyIsValidServlet, PubkeyIsValidServlet
from validators.emailvalidator import EmailValidator
from validators.msisdnvalidator import MsisdnValidator
from hs_federation.verifier import Verifier

from sign.ed25519 import SydentEd25519

from http.servlets.emailservlet import EmailRequestCodeServlet, EmailValidateCodeServlet
from http.servlets.msisdnservlet import MsisdnRequestCodeServlet, MsisdnValidateCodeServlet
from http.servlets.lookupservlet import LookupServlet
from http.servlets.bulklookupservlet import BulkLookupServlet
from http.servlets.pubkeyservlets import Ed25519Servlet
from http.servlets.threepidbindservlet import ThreePidBindServlet
from http.servlets.threepidunbindservlet import ThreePidUnbindServlet
from http.servlets.replication import ReplicationPushServlet
from http.servlets.getvalidated3pidservlet import GetValidated3pidServlet
from http.servlets.store_invite_servlet import StoreInviteServlet
from http.servlets.v1_servlet import V1Servlet

from threepid.bind import ThreepidBinder

from replication.pusher import Pusher

logger = logging.getLogger(__name__)

CONFIG_DEFAULTS = {
    'general': {
        'server.name': '',
        'log.path': '',
        'log.level': 'INFO',
        'pidfile.path': 'sydent.pid',
    },
    'db': {
        'db.file': 'sydent.db',
    },
    'http': {
        'clientapi.http.bind_address': '::',
        'clientapi.http.port': '8090',
        # internalapi.http.bind_address defaults to '::1'
        'internalapi.http.port': '',
        'replication.https.certfile': '',
        'replication.https.cacert': '', # This should only be used for testing
        'replication.https.bind_address': '::',
        'replication.https.port': '4434',
        'obey_x_forwarded_for': 'False',
    },
    'email': {
        'email.template': 'res/email.template',
        'email.from': 'Sydent Validation <noreply@{hostname}>',
        'email.subject': 'Your Validation Token',
        'email.invite.subject': '%(sender_display_name)s has invited you to chat',
        'email.smtphost': 'localhost',
        'email.smtpport': '25',
        'email.smtpusername': '',
        'email.smtppassword': '',
        'email.hostname': '',
        'email.tlsmode': '0',
    },
    'sms': {
        'bodyTemplate': 'Your code is {token}',
    },
    'crypto': {
        'ed25519.signingkey': '',
    },
}


class Sydent:
    def __init__(self):
        self.config_file = os.environ.get('SYDENT_CONF', "sydent.conf")
        self.cfg = parse_config(self.config_file)

        log_format = (
            "%(asctime)s - %(name)s - %(lineno)d - %(levelname)s"
            " - %(message)s"
        )
        formatter = logging.Formatter(log_format)

        logPath = self.cfg.get('general', "log.path")
        if logPath != '':
            handler = logging.handlers.TimedRotatingFileHandler(
                logPath, when='midnight', backupCount=365
            )
            handler.setFormatter(formatter)
            def sighup(signum, stack):
                logger.info("Closing log file due to SIGHUP")
                handler.doRollover()
                logger.info("Opened new log file due to SIGHUP")
        else:
            handler = logging.StreamHandler()

        handler.setFormatter(formatter)
        rootLogger = logging.getLogger('')
        rootLogger.setLevel(self.cfg.get('general', 'log.level'))
        rootLogger.addHandler(handler)

        logger.info("Starting Sydent server")

        self.pidfile = self.cfg.get('general', "pidfile.path")

        observer = log.PythonLoggingObserver()
        observer.start()

        self.db = SqliteDatabase(self).db

        self.server_name = self.cfg.get('general', 'server.name')
        if self.server_name == '':
            self.server_name = os.uname()[1]
            logger.warn(("You had not specified a server name. I have guessed that this server is called '%s' "
                        + " and saved this in the config file. If this is incorrect, you should edit server.name in "
                        + "the config file.") % (self.server_name,))
            self.cfg.set('general', 'server.name', self.server_name)
            self.save_config()

        self.validators = Validators()
        self.validators.email = EmailValidator(self)
        self.validators.msisdn = MsisdnValidator(self)

        self.keyring = Keyring()
        self.keyring.ed25519 = SydentEd25519(self).signing_key
        self.keyring.ed25519.alg = 'ed25519'

        self.sig_verifier = Verifier(self)

        self.servlets = Servlets()
        self.servlets.v1 = V1Servlet(self)
        self.servlets.emailRequestCode = EmailRequestCodeServlet(self)
        self.servlets.emailValidate = EmailValidateCodeServlet(self)
        self.servlets.msisdnRequestCode = MsisdnRequestCodeServlet(self)
        self.servlets.msisdnValidate = MsisdnValidateCodeServlet(self)
        self.servlets.lookup = LookupServlet(self)
        self.servlets.bulk_lookup = BulkLookupServlet(self)
        self.servlets.pubkey_ed25519 = Ed25519Servlet(self)
        self.servlets.pubkeyIsValid = PubkeyIsValidServlet(self)
        self.servlets.ephemeralPubkeyIsValid = EphemeralPubkeyIsValidServlet(self)
        self.servlets.threepidBind = ThreePidBindServlet(self)
        self.servlets.threepidUnbind = ThreePidUnbindServlet(self)
        self.servlets.replicationPush = ReplicationPushServlet(self)
        self.servlets.getValidated3pid = GetValidated3pidServlet(self)
        self.servlets.storeInviteServlet = StoreInviteServlet(self)
        self.servlets.blindlySignStuffServlet = BlindlySignStuffServlet(self)

        self.threepidBinder = ThreepidBinder(self)

        self.sslComponents = SslComponents(self)

        self.clientApiHttpServer = ClientApiHttpServer(self)
        self.replicationHttpsServer = ReplicationHttpsServer(self)
        self.replicationHttpsClient = ReplicationHttpsClient(self)

        self.pusher = Pusher(self)

    def save_config(self):
<<<<<<< HEAD
        fp = open(os.environ.get('SYDENT_CONF', "sydent.conf"), 'w')
=======
        fp = open(self.config_file, 'w')
>>>>>>> 7ccd5235
        self.cfg.write(fp)
        fp.close()

    def run(self):
        self.clientApiHttpServer.setup()
        self.replicationHttpsServer.setup()
        self.pusher.setup()

        internalport = self.cfg.get('http', 'internalapi.http.port')
        if internalport:
            try:
                interface = self.cfg.get('http', 'internalapi.http.bind_address')
            except ConfigParser.NoOptionError:
                interface = '::1'
            self.internalApiHttpServer = InternalApiHttpServer(self)
            self.internalApiHttpServer.setup(interface, int(internalport))

        if self.pidfile:
            with open(self.pidfile, 'w') as pidfile:
                pidfile.write(str(os.getpid()) + "\n")

        twisted.internet.reactor.run()

    def ip_from_request(self, request):
        if (self.cfg.get('http', 'obey_x_forwarded_for') and
                request.requestHeaders.hasHeader("X-Forwarded-For")):
            return request.requestHeaders.getRawHeaders("X-Forwarded-For")[0]
        return request.getClientIP()


class Validators:
    pass


class Servlets:
    pass


class Keyring:
    pass


def parse_config(config_file):
    """Parse the given config file, populating missing items and sections

    Args:
        config_file (str): the file to be parsed
    """

    cfg = ConfigParser.SafeConfigParser()

    # if the config file doesn't exist, prepopulate the config object
    # with the defaults, in the right section.
    if not os.path.exists(config_file):
        for sect, entries in CONFIG_DEFAULTS.items():
            cfg.add_section(sect)
            for k, v in entries.items():
                cfg.set(sect, k, v)
    else:
        # otherwise, we have to put the defaults in the DEFAULT section,
        # to ensure that they don't override anyone's settings which are
        # in their config file in the default section (which is likely,
        # because sydent used to be braindead).
        for sect, entries in CONFIG_DEFAULTS.items():
            cfg.add_section(sect)
            for k, v in entries.items():
                cfg.set(ConfigParser.DEFAULTSECT, k, v)

        cfg.read(config_file)

    return cfg

if __name__ == '__main__':
    syd = Sydent()
    syd.run()<|MERGE_RESOLUTION|>--- conflicted
+++ resolved
@@ -185,11 +185,7 @@
         self.pusher = Pusher(self)
 
     def save_config(self):
-<<<<<<< HEAD
-        fp = open(os.environ.get('SYDENT_CONF', "sydent.conf"), 'w')
-=======
         fp = open(self.config_file, 'w')
->>>>>>> 7ccd5235
         self.cfg.write(fp)
         fp.close()
 
