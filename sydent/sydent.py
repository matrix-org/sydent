--- conflicted
+++ resolved
@@ -112,9 +112,7 @@
         # Whether clients and homeservers can register an association using v1 endpoints.
         'enable_v1_associations': 'true',
         'delete_tokens_on_bind': 'true',
-<<<<<<< HEAD
         'info_path': 'info.yaml',
-=======
 
         # Prevent outgoing requests from being sent to the following blacklisted
         # IP address CIDR ranges. If this option is not specified or empty then
@@ -135,7 +133,6 @@
         # This whitelist overrides `ip.blacklist` and defaults to an empty
         # list.
         'ip.whitelist': '',
->>>>>>> 5b2ff9cd
     },
     'db': {
         'db.file': os.environ.get('SYDENT_DB_PATH', 'sydent.db'),
