# -*- coding: utf-8 -*-

# Copyright 2014 OpenMarket Ltd
# Copyright 2018 New Vector Ltd
# Copyright 2019 New Vector Ltd
#
# Licensed under the Apache License, Version 2.0 (the "License");
# you may not use this file except in compliance with the License.
# You may obtain a copy of the License at
#
#     http://www.apache.org/licenses/LICENSE-2.0
#
# Unless required by applicable law or agreed to in writing, software
# distributed under the License is distributed on an "AS IS" BASIS,
# WITHOUT WARRANTIES OR CONDITIONS OF ANY KIND, either express or implied.
# See the License for the specific language governing permissions and
# limitations under the License.
from __future__ import absolute_import

from six.moves import configparser
import logging
import logging.handlers
import os

import twisted.internet.reactor
from twisted.internet import task
from twisted.python import log

from netaddr import IPSet, IPNetwork

from sydent.db.sqlitedb import SqliteDatabase

from sydent.http.httpcommon import SslComponents
from sydent.http.httpserver import (
    ClientApiHttpServer, ReplicationHttpsServer,
    InternalApiHttpServer,
)
from sydent.http.httpsclient import ReplicationHttpsClient
from sydent.http.servlets.blindlysignstuffservlet import BlindlySignStuffServlet
from sydent.http.servlets.pubkeyservlets import EphemeralPubkeyIsValidServlet, PubkeyIsValidServlet
from sydent.http.servlets.termsservlet import TermsServlet
from sydent.validators.emailvalidator import EmailValidator
from sydent.validators.msisdnvalidator import MsisdnValidator
from sydent.hs_federation.verifier import Verifier

from sydent.util.hash import sha256_and_url_safe_base64
from sydent.util.tokenutils import generateAlphanumericTokenOfLength

from sydent.sign.ed25519 import SydentEd25519

from sydent.http.servlets.emailservlet import EmailRequestCodeServlet, EmailValidateCodeServlet
from sydent.http.servlets.msisdnservlet import MsisdnRequestCodeServlet, MsisdnValidateCodeServlet
from sydent.http.servlets.lookupservlet import LookupServlet
from sydent.http.servlets.bulklookupservlet import BulkLookupServlet
from sydent.http.servlets.lookupv2servlet import LookupV2Servlet
from sydent.http.servlets.hashdetailsservlet import HashDetailsServlet
from sydent.http.servlets.pubkeyservlets import Ed25519Servlet
from sydent.http.servlets.threepidbindservlet import ThreePidBindServlet
from sydent.http.servlets.threepidunbindservlet import ThreePidUnbindServlet
from sydent.http.servlets.replication import ReplicationPushServlet
from sydent.http.servlets.getvalidated3pidservlet import GetValidated3pidServlet
from sydent.http.servlets.store_invite_servlet import StoreInviteServlet
from sydent.http.servlets.v1_servlet import V1Servlet
from sydent.http.servlets.accountservlet import AccountServlet
from sydent.http.servlets.registerservlet import RegisterServlet
from sydent.http.servlets.logoutservlet import LogoutServlet
from sydent.http.servlets.v2_servlet import V2Servlet
from sydent.http.servlets.infoservlet import InfoServlet
from sydent.http.servlets.internalinfoservlet import InternalInfoServlet
from sydent.http.servlets.profilereplicationservlet import ProfileReplicationServlet
from sydent.http.servlets.userdirectorysearchservlet import UserDirectorySearchServlet
from sydent.http.info import Info

from sydent.db.valsession import ThreePidValSessionStore
from sydent.db.hashing_metadata import HashingMetadataStore

from sydent.threepid.bind import ThreepidBinder

from sydent.replication.pusher import Pusher

logger = logging.getLogger(__name__)

def list_from_comma_sep_string(rawstr):
    if rawstr == '':
        return []
    return [x.strip() for x in rawstr.split(',')]


CONFIG_DEFAULTS = {
    'general': {
        'server.name': '',
        'log.path': '',
        'log.level': 'INFO',
        'pidfile.path': 'sydent.pid',
        'terms.path': '',
        'address_lookup_limit': '10000',  # Maximum amount of addresses in a single /lookup request
        'shadow.hs.master': '',
        'shadow.hs.slave': '',
        'ips.nonshadow': '',  # comma separated list of CIDR ranges which /info will return non-shadow HS to.
        # Timestamp in milliseconds, or string in the form of e.g. "2w" for two weeks,
        # which defines the time during which an invite will be valid on this server
        # from the time it has been received.
        'invites.validity_period': '',
        # Path to file detailing the configuration of the /info and /internal-info servlets.
        # More information can be found in docs/info.md.
        'info_path': 'info.yaml',

        # The following can be added to your local config file to enable prometheus
        # support.
        # 'prometheus_port': '8080',  # The port to serve metrics on
        # 'prometheus_addr': '',  # The address to bind to. Empty string means bind to all.

        # The following can be added to your local config file to enable sentry support.
        # 'sentry_dsn': 'https://...'  # The DSN has configured in the sentry instance project.
    },
    'db': {
        'db.file': 'sydent.db',
    },
    'http': {
        'clientapi.http.bind_address': '::',
        'clientapi.http.port': '8090',
        'internalapi.http.bind_address': '::1',
        'internalapi.http.port': '',
        'replication.https.certfile': '',
        'replication.https.cacert': '', # This should only be used for testing
        'replication.https.bind_address': '::',
        'replication.https.port': '4434',
        'obey_x_forwarded_for': 'False',
        'federation.verifycerts': 'True',
        'verify_response_template': '',
        'client_http_base': '',
    },
    'email': {
        'email.template': 'res/email.template',
        'email.invite_template': 'res/invite.template',
        'email.from': 'Sydent Validation <noreply@{hostname}>',
        'email.subject': 'Your Validation Token',
        'email.invite.subject': '%(sender_display_name)s has invited you to chat',
        'email.smtphost': 'localhost',
        'email.smtpport': '25',
        'email.smtpusername': '',
        'email.smtppassword': '',
        'email.hostname': '',
        'email.tlsmode': '0',
    },
    'sms': {
        'bodyTemplate': 'Your code is {token}',
        'username': '',
        'password': '',
    },
    'crypto': {
        'ed25519.signingkey': '',
    },
    'userdir': {
        'userdir.allowed_homeservers': '',
    },
}


class Sydent:
    def __init__(self, cfg, reactor=twisted.internet.reactor):
        self.reactor = reactor
        self.config_file = get_config_file_path()

        self.cfg = cfg

        logger.info("Starting Sydent server")

        self.pidfile = self.cfg.get('general', "pidfile.path");

<<<<<<< HEAD
        self.nonshadow_ips = None
        ips = self.cfg.get('general', "ips.nonshadow");
        if ips:
            self.nonshadow_ips = IPSet()
            ips = ips.split(',')
            for ip in ips:
                self.nonshadow_ips.add(IPNetwork(ip))

        observer = log.PythonLoggingObserver()
        observer.start()

=======
>>>>>>> bf4b4e55
        self.db = SqliteDatabase(self).db

        self.server_name = self.cfg.get('general', 'server.name')
        if self.server_name == '':
            self.server_name = os.uname()[1]
            logger.warn(("You had not specified a server name. I have guessed that this server is called '%s' "
                        + "and saved this in the config file. If this is incorrect, you should edit server.name in "
                        + "the config file.") % (self.server_name,))
            self.cfg.set('general', 'server.name', self.server_name)
            self.save_config()

        self.shadow_hs_master = self.cfg.get('general', 'shadow.hs.master')
        self.shadow_hs_slave  = self.cfg.get('general', 'shadow.hs.slave')

        self.user_dir_allowed_hses = set(list_from_comma_sep_string(
            self.cfg.get('userdir', 'userdir.allowed_homeservers', '')
        ))

        self.invites_validity_period = parse_duration(
            self.cfg.get('general', 'invites.validity_period'),
        )

        if self.cfg.has_option("general", "sentry_dsn"):
            # Only import and start sentry SDK if configured.
            import sentry_sdk
            sentry_sdk.init(
                dsn=self.cfg.get("general", "sentry_dsn"),
            )
            with sentry_sdk.configure_scope() as scope:
                scope.set_tag("sydent_server_name", self.server_name)

        if self.cfg.has_option("general", "prometheus_port"):
            import prometheus_client
            prometheus_client.start_http_server(
                port=self.cfg.getint("general", "prometheus_port"),
                addr=self.cfg.get("general", "prometheus_addr"),
            )

        # See if a pepper already exists in the database
        # Note: This MUST be run before we start serving requests, otherwise lookups for
        # 3PID hashes may come in before we've completed generating them
        hashing_metadata_store = HashingMetadataStore(self)
        lookup_pepper = hashing_metadata_store.get_lookup_pepper()
        if not lookup_pepper:
            # No pepper defined in the database, generate one
            lookup_pepper = generateAlphanumericTokenOfLength(5)

            # Store it in the database and rehash 3PIDs
            hashing_metadata_store.store_lookup_pepper(sha256_and_url_safe_base64,
                                                       lookup_pepper)

        self.validators = Validators()
        self.validators.email = EmailValidator(self)
        self.validators.msisdn = MsisdnValidator(self)

        self.keyring = Keyring()
        self.keyring.ed25519 = SydentEd25519(self).signing_key
        self.keyring.ed25519.alg = 'ed25519'

        self.sig_verifier = Verifier(self)

        self.servlets = Servlets()
        self.servlets.v1 = V1Servlet(self)
        self.servlets.v2 = V2Servlet(self)
        self.servlets.emailRequestCode = EmailRequestCodeServlet(self)
        self.servlets.emailValidate = EmailValidateCodeServlet(self)
        self.servlets.msisdnRequestCode = MsisdnRequestCodeServlet(self)
        self.servlets.msisdnValidate = MsisdnValidateCodeServlet(self)
        self.servlets.lookup = LookupServlet(self)
        self.servlets.bulk_lookup = BulkLookupServlet(self)
        self.servlets.hash_details = HashDetailsServlet(self, lookup_pepper)
        self.servlets.lookup_v2 = LookupV2Servlet(self, lookup_pepper)
        self.servlets.pubkey_ed25519 = Ed25519Servlet(self)
        self.servlets.pubkeyIsValid = PubkeyIsValidServlet(self)
        self.servlets.ephemeralPubkeyIsValid = EphemeralPubkeyIsValidServlet(self)
        self.servlets.threepidBind = ThreePidBindServlet(self)
        self.servlets.threepidUnbind = ThreePidUnbindServlet(self)
        self.servlets.replicationPush = ReplicationPushServlet(self)
        self.servlets.getValidated3pid = GetValidated3pidServlet(self)
        self.servlets.storeInviteServlet = StoreInviteServlet(self)
        self.servlets.blindlySignStuffServlet = BlindlySignStuffServlet(self)
        self.servlets.profileReplicationServlet = ProfileReplicationServlet(self)
        self.servlets.userDirectorySearchServlet = UserDirectorySearchServlet(self)
        self.servlets.termsServlet = TermsServlet(self)
        self.servlets.accountServlet = AccountServlet(self)
        self.servlets.registerServlet = RegisterServlet(self)
        self.servlets.logoutServlet = LogoutServlet(self)

        info = Info(self, self.cfg.get("general", "info_path"))
        self.servlets.info = InfoServlet(self, info)
        self.servlets.internalInfo = InternalInfoServlet(self, info)

        self.threepidBinder = ThreepidBinder(self, info)

        self.sslComponents = SslComponents(self)

        self.clientApiHttpServer = ClientApiHttpServer(self)
        self.replicationHttpsServer = ReplicationHttpsServer(self)
        self.replicationHttpsClient = ReplicationHttpsClient(self)

        self.pusher = Pusher(self)

        # A dedicated validation session store just to clean up old sessions every N minutes
        self.cleanupValSession = ThreePidValSessionStore(self)
        cb = task.LoopingCall(self.cleanupValSession.deleteOldSessions)
        cb.clock = self.reactor
        cb.start(10 * 60.0)

    def save_config(self):
        fp = open(self.config_file, 'w')
        self.cfg.write(fp)
        fp.close()

    def run(self):
        self.clientApiHttpServer.setup()
        self.replicationHttpsServer.setup()
        self.pusher.setup()

        internalport = self.cfg.get('http', 'internalapi.http.port')
        if internalport:
            try:
                interface = self.cfg.get('http', 'internalapi.http.bind_address')
            except configparser.NoOptionError:
                interface = '::1'
            self.internalApiHttpServer = InternalApiHttpServer(self)
            self.internalApiHttpServer.setup(interface, int(internalport))

        if self.pidfile:
            with open(self.pidfile, 'w') as pidfile:
                pidfile.write(str(os.getpid()) + "\n")

        self.reactor.run()

    def ip_from_request(self, request):
        if (self.cfg.get('http', 'obey_x_forwarded_for') and
                request.requestHeaders.hasHeader("X-Forwarded-For")):
            return request.requestHeaders.getRawHeaders("X-Forwarded-For")[0]
        return request.getClientIP()


class Validators:
    pass


class Servlets:
    pass


class Keyring:
    pass


def parse_config_dict(config_dict):
    """Parse the given config from a dictionary, populating missing items and sections

    Args:
        config_dict (dict): the configuration dictionary to be parsed
    """
    # Build a config dictionary from the defaults merged with the given dictionary
    config = CONFIG_DEFAULTS
    for section, section_dict in config_dict.items():
        if section not in config:
            config[section] = {}
        for option in section_dict.keys():
            config[section][option] = config_dict[section][option]

    # Build a ConfigParser from the merged dictionary
    cfg = configparser.ConfigParser()
    for section, section_dict in config.items():
        cfg.add_section(section)
        for option, value in section_dict.items():
            cfg.set(section, option, value)

    return cfg


def parse_config_file(config_file):
    """Parse the given config from a filepath, populating missing items and
    sections
    Args:
        config_file (str): the file to be parsed
    """
    # if the config file doesn't exist, prepopulate the config object
    # with the defaults, in the right section.
    #
    # otherwise, we have to put the defaults in the DEFAULT section,
    # to ensure that they don't override anyone's settings which are
    # in their config file in the default section (which is likely,
    # because sydent used to be braindead).
    use_defaults = not os.path.exists(config_file)
    cfg = configparser.ConfigParser()
    for sect, entries in CONFIG_DEFAULTS.items():
        cfg.add_section(sect)
        for k, v in entries.items():
            cfg.set(configparser.DEFAULTSECT if use_defaults else sect, k, v)

    cfg.read(config_file)

    return cfg


<<<<<<< HEAD
def parse_duration(value):
    if not len(value):
        return None

    try:
        return int(value)
    except ValueError:
        pass

    second = 1000
    minute = 60 * second
    hour = 60 * minute
    day = 24 * hour
    week = 7 * day
    year = 365 * day
    sizes = {"s": second, "m": minute, "h": hour, "d": day, "w": week, "y": year}
    size = 1
    suffix = value[-1]
    if suffix in sizes:
        value = value[:-1]
        size = sizes[suffix]
    return int(value) * size

=======
def setup_logging(cfg):
    log_format = (
        "%(asctime)s - %(name)s - %(lineno)d - %(levelname)s"
        " - %(message)s"
    )
    formatter = logging.Formatter(log_format)

    logPath = cfg.get('general', "log.path")
    if logPath != '':
        handler = logging.handlers.TimedRotatingFileHandler(
            logPath, when='midnight', backupCount=365
        )
        handler.setFormatter(formatter)

        def sighup(signum, stack):
            logger.info("Closing log file due to SIGHUP")
            handler.doRollover()
            logger.info("Opened new log file due to SIGHUP")
    else:
        handler = logging.StreamHandler()

    handler.setFormatter(formatter)
    rootLogger = logging.getLogger('')
    rootLogger.setLevel(cfg.get('general', 'log.level'))
    rootLogger.addHandler(handler)

    observer = log.PythonLoggingObserver()
    observer.start()


def get_config_file_path():
    return os.environ.get('SYDENT_CONF', "sydent.conf")
>>>>>>> bf4b4e55


if __name__ == '__main__':
    cfg = parse_config_file(get_config_file_path())
    setup_logging(cfg)
    syd = Sydent(cfg)
    syd.run()<|MERGE_RESOLUTION|>--- conflicted
+++ resolved
@@ -168,7 +168,6 @@
 
         self.pidfile = self.cfg.get('general', "pidfile.path");
 
-<<<<<<< HEAD
         self.nonshadow_ips = None
         ips = self.cfg.get('general', "ips.nonshadow");
         if ips:
@@ -177,11 +176,6 @@
             for ip in ips:
                 self.nonshadow_ips.add(IPNetwork(ip))
 
-        observer = log.PythonLoggingObserver()
-        observer.start()
-
-=======
->>>>>>> bf4b4e55
         self.db = SqliteDatabase(self).db
 
         self.server_name = self.cfg.get('general', 'server.name')
@@ -383,7 +377,6 @@
     return cfg
 
 
-<<<<<<< HEAD
 def parse_duration(value):
     if not len(value):
         return None
@@ -407,7 +400,8 @@
         size = sizes[suffix]
     return int(value) * size
 
-=======
+
+
 def setup_logging(cfg):
     log_format = (
         "%(asctime)s - %(name)s - %(lineno)d - %(levelname)s"
@@ -440,7 +434,6 @@
 
 def get_config_file_path():
     return os.environ.get('SYDENT_CONF', "sydent.conf")
->>>>>>> bf4b4e55
 
 
 if __name__ == '__main__':
