# -*- coding: utf-8 -*-

# Copyright 2014 OpenMarket Ltd
# Copyright 2018 New Vector Ltd
# Copyright 2019 New Vector Ltd
#
# Licensed under the Apache License, Version 2.0 (the "License");
# you may not use this file except in compliance with the License.
# You may obtain a copy of the License at
#
#     http://www.apache.org/licenses/LICENSE-2.0
#
# Unless required by applicable law or agreed to in writing, software
# distributed under the License is distributed on an "AS IS" BASIS,
# WITHOUT WARRANTIES OR CONDITIONS OF ANY KIND, either express or implied.
# See the License for the specific language governing permissions and
# limitations under the License.
from __future__ import absolute_import

import gc

from six.moves import configparser
import copy
import logging
import logging.handlers
import os
import re

import twisted.internet.reactor
from twisted.internet import task
from twisted.python import log

from netaddr import IPSet, IPNetwork

from sydent.db.sqlitedb import SqliteDatabase

from sydent.http.httpcommon import SslComponents
from sydent.http.httpserver import (
    ClientApiHttpServer, ReplicationHttpsServer,
    InternalApiHttpServer,
)
from sydent.http.httpsclient import ReplicationHttpsClient
from sydent.http.servlets.blindlysignstuffservlet import BlindlySignStuffServlet
from sydent.http.servlets.pubkeyservlets import EphemeralPubkeyIsValidServlet, PubkeyIsValidServlet
from sydent.http.servlets.termsservlet import TermsServlet
from sydent.validators.emailvalidator import EmailValidator
from sydent.validators.msisdnvalidator import MsisdnValidator
from sydent.hs_federation.verifier import Verifier

from sydent.util.hash import sha256_and_url_safe_base64
from sydent.util.tokenutils import generateAlphanumericTokenOfLength

from sydent.sign.ed25519 import SydentEd25519

from sydent.http.servlets.emailservlet import EmailRequestCodeServlet, EmailValidateCodeServlet
from sydent.http.servlets.msisdnservlet import MsisdnRequestCodeServlet, MsisdnValidateCodeServlet
from sydent.http.servlets.lookupservlet import LookupServlet
from sydent.http.servlets.bulklookupservlet import BulkLookupServlet
from sydent.http.servlets.lookupv2servlet import LookupV2Servlet
from sydent.http.servlets.hashdetailsservlet import HashDetailsServlet
from sydent.http.servlets.pubkeyservlets import Ed25519Servlet
from sydent.http.servlets.threepidbindservlet import ThreePidBindServlet
from sydent.http.servlets.threepidunbindservlet import ThreePidUnbindServlet
from sydent.http.servlets.replication import ReplicationPushServlet
from sydent.http.servlets.getvalidated3pidservlet import GetValidated3pidServlet
from sydent.http.servlets.store_invite_servlet import StoreInviteServlet
from sydent.http.servlets.v1_servlet import V1Servlet
from sydent.http.servlets.accountservlet import AccountServlet
from sydent.http.servlets.registerservlet import RegisterServlet
from sydent.http.servlets.logoutservlet import LogoutServlet
from sydent.http.servlets.v2_servlet import V2Servlet
from sydent.http.servlets.infoservlet import InfoServlet
from sydent.http.servlets.internalinfoservlet import InternalInfoServlet
from sydent.http.servlets.profilereplicationservlet import ProfileReplicationServlet
from sydent.http.servlets.userdirectorysearchservlet import UserDirectorySearchServlet
from sydent.http.info import Info

from sydent.db.valsession import ThreePidValSessionStore
from sydent.db.hashing_metadata import HashingMetadataStore

from sydent.threepid.bind import ThreepidBinder

from sydent.replication.pusher import Pusher

logger = logging.getLogger(__name__)


def set_from_comma_sep_string(rawstr):
    if rawstr == '':
        return set()
    return {x.strip() for x in rawstr.split(',')}


CONFIG_DEFAULTS = {
    'general': {
        'server.name': os.environ.get('SYDENT_SERVER_NAME', ''),
        'log.path': '',
        'log.level': 'INFO',
        'pidfile.path': os.environ.get('SYDENT_PID_FILE', 'sydent.pid'),
        'terms.path': '',
        'address_lookup_limit': '10000',  # Maximum amount of addresses in a single /lookup request
        'shadow.hs.master': '',
        'shadow.hs.slave': '',
        'ips.nonshadow': '',  # comma separated list of CIDR ranges which /info will return non-shadow HS to.
        # Timestamp in milliseconds, or string in the form of e.g. "2w" for two weeks,
        # which defines the time during which an invite will be valid on this server
        # from the time it has been received.
        'invites.validity_period': '',
        # Path to file detailing the configuration of the /info and /internal-info servlets.
        # More information can be found in docs/info.md.
        'info_path': 'info.yaml',
        # A comma-separated domain whitelist used to validate the next_link query parameter
        # provided by the client to the /requestToken and /submitToken endpoints
        # If empty, no whitelist is applied
        'next_link.domain_whitelist': '',

        # The root path to use for load templates. This should contain branded
        # directories. Each directory should contain the following templates:
        #
        # * invite_template.eml
        # * verification_template.eml
        # * verify_response_template.html
        'templates.path': 'res',
        # The brand directory to use if no brand hint (or an invalid brand hint)
        # is provided by the request.
        'brand.default': 'matrix-org',

        # The following can be added to your local config file to enable prometheus
        # support.
        # 'prometheus_port': '8080',  # The port to serve metrics on
        # 'prometheus_addr': '',  # The address to bind to. Empty string means bind to all.

        # The following can be added to your local config file to enable sentry support.
        # 'sentry_dsn': 'https://...'  # The DSN has configured in the sentry instance project.

        # Whether clients and homeservers can register an association using v1 endpoints.
        'enable_v1_associations': 'true',
        'delete_tokens_on_bind': 'true',
    },
    'db': {
        'db.file': os.environ.get('SYDENT_DB_PATH', 'sydent.db'),
    },
    'http': {
        'clientapi.http.bind_address': '::',
        'clientapi.http.port': '8090',
        'internalapi.http.bind_address': '::1',
        'internalapi.http.port': '',
        'replication.https.certfile': '',
        'replication.https.cacert': '', # This should only be used for testing
        'replication.https.bind_address': '::',
        'replication.https.port': '4434',
        'obey_x_forwarded_for': 'False',
        'federation.verifycerts': 'True',
        # verify_response_template is deprecated, but still used if defined Define
        # templates.path and brand.default under general instead.
        #
        # 'verify_response_template': 'res/verify_response_page_template',
        'client_http_base': '',
    },
    'email': {
        # email.template and email.invite_template are deprecated, but still used
        # if defined. Define templates.path and brand.default under general instead.
        #
        # 'email.template': 'res/verification_template.eml',
        # 'email.invite_template': 'res/invite_template.eml',
        'email.from': 'Sydent Validation <noreply@{hostname}>',
        'email.subject': 'Your Validation Token',
        'email.invite.subject': '%(sender_display_name)s has invited you to chat',
        'email.smtphost': 'localhost',
        'email.smtpport': '25',
        'email.smtpusername': '',
        'email.smtppassword': '',
        'email.hostname': '',
        'email.tlsmode': '0',
<<<<<<< HEAD

=======
        # The web client location which will be used if it is not provided by
        # the homeserver.
        #
        # This should be the scheme and hostname only, see res/invite_template.eml
        # for the full URL that gets generated.
        'email.default_web_client_location': 'https://app.element.io',
>>>>>>> 2e6b00a2
        # When a user is invited to a room via their email address, that invite is
        # displayed in the room list using an obfuscated version of the user's email
        # address. These config options determine how much of the email address to
        # obfuscate. Note that the '@' sign is always included.
        #
        # If the string is longer than a configured limit below, it is truncated to that limit
        # with '...' added. Otherwise:
        #
        # * If the string is longer than 5 characters, it is truncated to 3 characters + '...'
        # * If the string is longer than 1 character, it is truncated to 1 character + '...'
        # * If the string is 1 character long, it is converted to '...'
        #
        # This ensures that a full email address is never shown, even if it is extremely
        # short.
        #
        # The number of characters from the beginning to reveal of the email's username
        # portion (left of the '@' sign)
        'email.third_party_invite_username_reveal_characters': '3',
        # Legacy name equivalent to the above option
        'email.third_party_invite_username_obfuscate_characters': '3',

        # The number of characters from the beginning to reveal of the email's domain
        # portion (right of the '@' sign)
        'email.third_party_invite_domain_reveal_characters': '3',
        # Legacy name equivalent to the above option
        'email.third_party_invite_domain_obfuscate_characters': '3',

        # A string to separate multiple components of the username portion of an email address.
        # For instance, if "-" is set, then "alice-smith@example.com" would result
        # in both "alice" and "smith" being individually obfuscated. Resulting in
        # "ali...-smi...@example.com" for example.
        #
        # The obfuscation amount for each component is set via the
        # `third_party_invite_username_reveal_characters` config option.
        #
        # The default value is an empty string, meaning this option is ignored. In that case,
        # the username is considered a single component.
        'email.third_party_invite_username_separator_string': '',

        # Adds an extra layer of obfuscation, ensuring that even in the case of a username, domain
        # or component containing very few characters - the entire string will not be shown.
        #
        # The algorithm works like so:
        #   * If the string's length is greater than the cutoff value specified
        #     by the above options, stop. Otherwise,
        #   * If the string's length > 5, obfuscate to 3 characters.
        #   * If the string's length > 1, obfuscate to 1 character.
        #
        # The default value is "true".
        'email.always_obfuscate': 'true',
    },
    'sms': {
        'bodyTemplate': 'Your code is {token}',
        'username': '',
        'password': '',
    },
    'crypto': {
        'ed25519.signingkey': '',
    },
    'userdir': {
        'userdir.allowed_homeservers': '',
    },
}


class Sydent:
    def __init__(self, cfg, reactor=twisted.internet.reactor):
        self.reactor = reactor
        self.config_file = get_config_file_path()

        self.cfg = cfg

        logger.info("Starting Sydent server")

        self.pidfile = self.cfg.get('general', "pidfile.path");

        self.nonshadow_ips = None
        ips = self.cfg.get('general', "ips.nonshadow");
        if ips:
            self.nonshadow_ips = IPSet()
            ips = ips.split(',')
            for ip in ips:
                self.nonshadow_ips.add(IPNetwork(ip))

        self.db = SqliteDatabase(self).db

        self.server_name = self.cfg.get('general', 'server.name')
        if self.server_name == '':
            self.server_name = os.uname()[1]
            logger.warn(("You had not specified a server name. I have guessed that this server is called '%s' "
                        + "and saved this in the config file. If this is incorrect, you should edit server.name in "
                        + "the config file.") % (self.server_name,))
            self.cfg.set('general', 'server.name', self.server_name)
            self.save_config()

        self.shadow_hs_master = self.cfg.get('general', 'shadow.hs.master')
        self.shadow_hs_slave  = self.cfg.get('general', 'shadow.hs.slave')

        self.user_dir_allowed_hses = set_from_comma_sep_string(
            self.cfg.get('userdir', 'userdir.allowed_homeservers')
        )

        next_link_whitelist = self.cfg.get('general', 'next_link.domain_whitelist')
        if next_link_whitelist == '':
            self.next_link_domain_whitelist = None
        else:
            self.next_link_domain_whitelist = set_from_comma_sep_string(next_link_whitelist)

        self.invites_validity_period = parse_duration(
            self.cfg.get('general', 'invites.validity_period'),
        )

        if self.cfg.has_option("general", "sentry_dsn"):
            # Only import and start sentry SDK if configured.
            import sentry_sdk
            sentry_sdk.init(
                dsn=self.cfg.get("general", "sentry_dsn"),
            )
            with sentry_sdk.configure_scope() as scope:
                scope.set_tag("sydent_server_name", self.server_name)

        if self.cfg.has_option("general", "prometheus_port"):
            import prometheus_client
            prometheus_client.start_http_server(
                port=self.cfg.getint("general", "prometheus_port"),
                addr=self.cfg.get("general", "prometheus_addr"),
            )

        if self.cfg.has_option("general", "templates.path"):
            # Get the possible brands by looking at directories under the
            # templates.path directory.
            root_template_path = self.cfg.get("general", "templates.path")
            if os.path.exists(root_template_path):
                self.valid_brands = {
                    p for p in os.listdir(root_template_path) if os.path.isdir(os.path.join(root_template_path, p))
                }
            else:
                # This is a legacy code-path and assumes that verify_response_template,
                # email.template, and email.invite_template are defined.
                self.valid_brands = set()

        self.enable_v1_associations = parse_cfg_bool(
            self.cfg.get("general", "enable_v1_associations")
        )

        self.delete_tokens_on_bind = parse_cfg_bool(
            self.cfg.get("general", "delete_tokens_on_bind")
        )

<<<<<<< HEAD
        self.username_reveal_characters = int(self.cfg.get(
            "email", "email.third_party_invite_username_reveal_characters"
=======
        self.default_web_client_location = self.cfg.get(
            "email", "email.default_web_client_location"
        )
        self.username_obfuscate_characters = int(self.cfg.get(
            "email", "email.third_party_invite_username_obfuscate_characters"
>>>>>>> 2e6b00a2
        ))

        # Fallback to the old config option name if the new one is not set.
        # There isn't a clear way to check if a config option is set or not, so we have
        # to rely on comparing with default values.
        if (
           self.username_reveal_characters ==
           int(CONFIG_DEFAULTS["email"]["email.third_party_invite_username_reveal_characters"])
        ):
            # This value is no different from the default. Let's take the value of the
            # old option instead (which will also fall back to the default if not set)
            self.username_reveal_characters = int(self.cfg.get(
                "email", "email.third_party_invite_username_obfuscate_characters"
            ))

        self.domain_reveal_characters = int(self.cfg.get(
            "email", "email.third_party_invite_domain_reveal_characters"
        ))

        # Do the same fallback dance for this option
        if (
            self.domain_reveal_characters ==
            int(CONFIG_DEFAULTS["email"]["email.third_party_invite_domain_reveal_characters"])
        ):
            self.domain_reveal_characters = int(self.cfg.get(
                "email", "email.third_party_invite_domain_obfuscate_characters"
            ))

        self.third_party_invite_username_separator_string = self.cfg.get(
            "email", "email.third_party_invite_username_separator_string"
        )

        self.always_obfuscate = parse_cfg_bool(
            self.cfg.get("email", "email.always_obfuscate")
        )

        # See if a pepper already exists in the database
        # Note: This MUST be run before we start serving requests, otherwise lookups for
        # 3PID hashes may come in before we've completed generating them
        hashing_metadata_store = HashingMetadataStore(self)
        lookup_pepper = hashing_metadata_store.get_lookup_pepper()
        if not lookup_pepper:
            # No pepper defined in the database, generate one
            lookup_pepper = generateAlphanumericTokenOfLength(5)

            # Store it in the database and rehash 3PIDs
            hashing_metadata_store.store_lookup_pepper(sha256_and_url_safe_base64,
                                                       lookup_pepper)

        self.validators = Validators()
        self.validators.email = EmailValidator(self)
        self.validators.msisdn = MsisdnValidator(self)

        self.keyring = Keyring()
        self.keyring.ed25519 = SydentEd25519(self).signing_key
        self.keyring.ed25519.alg = 'ed25519'

        self.sig_verifier = Verifier(self)

        self.servlets = Servlets()
        self.servlets.v1 = V1Servlet(self)
        self.servlets.v2 = V2Servlet(self)
        self.servlets.emailRequestCode = EmailRequestCodeServlet(self)
        self.servlets.emailValidate = EmailValidateCodeServlet(self)
        self.servlets.msisdnRequestCode = MsisdnRequestCodeServlet(self)
        self.servlets.msisdnValidate = MsisdnValidateCodeServlet(self)
        self.servlets.lookup = LookupServlet(self)
        self.servlets.bulk_lookup = BulkLookupServlet(self)
        self.servlets.hash_details = HashDetailsServlet(self, lookup_pepper)
        self.servlets.lookup_v2 = LookupV2Servlet(self, lookup_pepper)
        self.servlets.pubkey_ed25519 = Ed25519Servlet(self)
        self.servlets.pubkeyIsValid = PubkeyIsValidServlet(self)
        self.servlets.ephemeralPubkeyIsValid = EphemeralPubkeyIsValidServlet(self)
        self.servlets.threepidBind = ThreePidBindServlet(self)
        self.servlets.threepidUnbind = ThreePidUnbindServlet(self)
        self.servlets.replicationPush = ReplicationPushServlet(self)
        self.servlets.getValidated3pid = GetValidated3pidServlet(self)
        self.servlets.storeInviteServlet = StoreInviteServlet(self)
        self.servlets.blindlySignStuffServlet = BlindlySignStuffServlet(self)
        self.servlets.profileReplicationServlet = ProfileReplicationServlet(self)
        self.servlets.userDirectorySearchServlet = UserDirectorySearchServlet(self)
        self.servlets.termsServlet = TermsServlet(self)
        self.servlets.accountServlet = AccountServlet(self)
        self.servlets.registerServlet = RegisterServlet(self)
        self.servlets.logoutServlet = LogoutServlet(self)

        info = Info(self, self.cfg.get("general", "info_path"))
        self.servlets.info = InfoServlet(self, info)
        self.servlets.internalInfo = InternalInfoServlet(self, info)

        self.threepidBinder = ThreepidBinder(self, info)

        self.sslComponents = SslComponents(self)

        self.clientApiHttpServer = ClientApiHttpServer(self)
        self.replicationHttpsServer = ReplicationHttpsServer(self)
        self.replicationHttpsClient = ReplicationHttpsClient(self)

        self.pusher = Pusher(self)

        # A dedicated validation session store just to clean up old sessions every N minutes
        self.cleanupValSession = ThreePidValSessionStore(self)
        cb = task.LoopingCall(self.cleanupValSession.deleteOldSessions)
        cb.clock = self.reactor
        cb.start(10 * 60.0)

        # workaround for https://github.com/getsentry/sentry-python/issues/803: we
        # disable automatic GC and run it periodically instead.
        gc.disable()
        cb = task.LoopingCall(run_gc)
        cb.clock = self.reactor
        cb.start(1.0)

    def save_config(self):
        fp = open(self.config_file, 'w')
        self.cfg.write(fp)
        fp.close()

    def run(self):
        self.clientApiHttpServer.setup()
        self.replicationHttpsServer.setup()
        self.pusher.setup()

        internalport = self.cfg.get('http', 'internalapi.http.port')
        if internalport:
            try:
                interface = self.cfg.get('http', 'internalapi.http.bind_address')
            except configparser.NoOptionError:
                interface = '::1'
            self.internalApiHttpServer = InternalApiHttpServer(self)
            self.internalApiHttpServer.setup(interface, int(internalport))

        if self.pidfile:
            with open(self.pidfile, 'w') as pidfile:
                pidfile.write(str(os.getpid()) + "\n")

        self.reactor.run()

    def ip_from_request(self, request):
        if (self.cfg.get('http', 'obey_x_forwarded_for') and
                request.requestHeaders.hasHeader("X-Forwarded-For")):
            return request.requestHeaders.getRawHeaders("X-Forwarded-For")[0]
        return request.getClientIP()

    def brand_from_request(self, request):
        """
        If the brand GET parameter is passed, returns that as a string, otherwise returns None.

        :param request: The incoming request.
        :type request: twisted.web.http.Request

        :return: The brand to use or None if no hint is found.
        :rtype: str or None
        """
        if b"brand" in request.args:
            return request.args[b"brand"][0].decode("utf-8")
        return None

    def get_branded_template(self, brand, template_name, deprecated_template_name):
        """
        Calculate a (maybe) branded template filename to use.

        If the deprecated email.template setting is defined, always use it.
        Otherwise, attempt to use the hinted brand from the request if the brand
        is valid. Otherwise, fallback to the default brand.

        :param brand: The hint of which brand to use.
        :type brand: str or None
        :param template_name: The name of the template file to load.
        :type template_name: str
        :param deprecated_template_name: The deprecated setting to use, if provided.
        :type deprecated_template_name: Tuple[str]

        :return: The template filename to use.
        :rtype: str
        """

        # If the deprecated setting is defined, return it.
        try:
            return self.cfg.get(*deprecated_template_name)
        except configparser.NoOptionError:
            pass

        # If a brand hint is provided, attempt to use it if it is valid.
        if brand:
            if brand not in self.valid_brands:
                brand = None

        # If the brand hint is not valid, or not provided, fallback to the default brand.
        if not brand:
            brand = self.cfg.get("general", "brand.default")

        root_template_path = self.cfg.get("general", "templates.path")
        return os.path.join(root_template_path, brand, template_name)


class Validators:
    pass


class Servlets:
    pass


class Keyring:
    pass


def parse_config_dict(config_dict):
    """Parse the given config from a dictionary, populating missing items and sections

    Args:
        config_dict (dict): the configuration dictionary to be parsed
    """
    # Build a config dictionary from the defaults merged with the given dictionary
    config = copy.deepcopy(CONFIG_DEFAULTS)
    for section, section_dict in config_dict.items():
        if section not in config:
            config[section] = {}
        for option in section_dict.keys():
            config[section][option] = config_dict[section][option]

    # Build a ConfigParser from the merged dictionary
    cfg = configparser.ConfigParser()
    for section, section_dict in config.items():
        cfg.add_section(section)
        for option, value in section_dict.items():
            cfg.set(section, option, value)

    return cfg


def parse_config_file(config_file):
    """Parse the given config from a filepath, populating missing items and
    sections
    Args:
        config_file (str): the file to be parsed
    """
    # if the config file doesn't exist, prepopulate the config object
    # with the defaults, in the right section.
    #
    # otherwise, we have to put the defaults in the DEFAULT section,
    # to ensure that they don't override anyone's settings which are
    # in their config file in the default section (which is likely,
    # because sydent used to be braindead).
    use_defaults = not os.path.exists(config_file)
    cfg = configparser.ConfigParser()
    for sect, entries in CONFIG_DEFAULTS.items():
        cfg.add_section(sect)
        for k, v in entries.items():
            cfg.set(configparser.DEFAULTSECT if use_defaults else sect, k, v)

    cfg.read(config_file)

    return cfg


def parse_duration(value):
    if not len(value):
        return None

    try:
        return int(value)
    except ValueError:
        pass

    second = 1000
    minute = 60 * second
    hour = 60 * minute
    day = 24 * hour
    week = 7 * day
    year = 365 * day
    sizes = {"s": second, "m": minute, "h": hour, "d": day, "w": week, "y": year}
    size = 1
    suffix = value[-1]
    if suffix in sizes:
        value = value[:-1]
        size = sizes[suffix]
    return int(value) * size



def setup_logging(cfg):
    log_format = (
        "%(asctime)s - %(name)s - %(lineno)d - %(levelname)s"
        " - %(message)s"
    )
    formatter = logging.Formatter(log_format)

    logPath = cfg.get('general', "log.path")
    if logPath != '':
        handler = logging.handlers.TimedRotatingFileHandler(
            logPath, when='midnight', backupCount=365
        )
        handler.setFormatter(formatter)

        def sighup(signum, stack):
            logger.info("Closing log file due to SIGHUP")
            handler.doRollover()
            logger.info("Opened new log file due to SIGHUP")
    else:
        handler = logging.StreamHandler()

    handler.setFormatter(formatter)
    rootLogger = logging.getLogger('')
    rootLogger.setLevel(cfg.get('general', 'log.level'))
    rootLogger.addHandler(handler)

    observer = log.PythonLoggingObserver()
    observer.start()


def get_config_file_path():
    return os.environ.get('SYDENT_CONF', "sydent.conf")


def parse_cfg_bool(value):
    return value.lower() == "true"


def run_gc():
    threshold = gc.get_threshold()
    counts = gc.get_count()
    for i in reversed(range(len(threshold))):
        if threshold[i] < counts[i]:
            gc.collect(i)


if __name__ == '__main__':
    cfg = parse_config_file(get_config_file_path())
    setup_logging(cfg)
    syd = Sydent(cfg)
    syd.run()<|MERGE_RESOLUTION|>--- conflicted
+++ resolved
@@ -172,16 +172,13 @@
         'email.smtppassword': '',
         'email.hostname': '',
         'email.tlsmode': '0',
-<<<<<<< HEAD
-
-=======
         # The web client location which will be used if it is not provided by
         # the homeserver.
         #
         # This should be the scheme and hostname only, see res/invite_template.eml
         # for the full URL that gets generated.
         'email.default_web_client_location': 'https://app.element.io',
->>>>>>> 2e6b00a2
+
         # When a user is invited to a room via their email address, that invite is
         # displayed in the room list using an obfuscated version of the user's email
         # address. These config options determine how much of the email address to
@@ -331,16 +328,8 @@
             self.cfg.get("general", "delete_tokens_on_bind")
         )
 
-<<<<<<< HEAD
         self.username_reveal_characters = int(self.cfg.get(
             "email", "email.third_party_invite_username_reveal_characters"
-=======
-        self.default_web_client_location = self.cfg.get(
-            "email", "email.default_web_client_location"
-        )
-        self.username_obfuscate_characters = int(self.cfg.get(
-            "email", "email.third_party_invite_username_obfuscate_characters"
->>>>>>> 2e6b00a2
         ))
 
         # Fallback to the old config option name if the new one is not set.
@@ -376,6 +365,13 @@
         self.always_obfuscate = parse_cfg_bool(
             self.cfg.get("email", "email.always_obfuscate")
         )
+
+        self.default_web_client_location = self.cfg.get(
+            "email", "email.default_web_client_location"
+        )
+        self.username_obfuscate_characters = int(self.cfg.get(
+            "email", "email.third_party_invite_username_obfuscate_characters"
+        ))
 
         # See if a pepper already exists in the database
         # Note: This MUST be run before we start serving requests, otherwise lookups for
