/*
Copyright 2014 OpenMarket Ltd

Licensed under the Apache License, Version 2.0 (the "License");
you may not use this file except in compliance with the License.
You may obtain a copy of the License at

    http://www.apache.org/licenses/LICENSE-2.0

Unless required by applicable law or agreed to in writing, software
distributed under the License is distributed on an "AS IS" BASIS,
WITHOUT WARRANTIES OR CONDITIONS OF ANY KIND, either express or implied.
See the License for the specific language governing permissions and
limitations under the License.
*/

<<<<<<< HEAD
CREATE TABLE IF NOT EXISTS threepid_validation_sessions (
	id integer primary key,
	medium varchar(16) not null,
	address varchar(256) not null,
	clientSecret varchar(32) not null,
	validated int default 0,
	mtime bigint not null
);

CREATE TABLE IF NOT EXISTS threepid_token_auths (
	id integer primary key,
	validationSession integer not null,
	token varchar(32) not null,
	sendAttemptNumber integer not null,
	foreign key (validationSession) references threepid_validations(id)
);
=======
-- Note that this SQL file is not up to date, and migrations can be found in sydent/db/sqlitedb.py

CREATE TABLE IF NOT EXISTS threepid_validation_sessions (id integer primary key, medium varchar(16) not null, address varchar(256) not null, clientSecret varchar(32) not null, validated int default 0, mtime bigint not null);
CREATE TABLE IF NOT EXISTS threepid_token_auths (id integer primary key, validationSession integer not null, token varchar(32) not null, sendAttemptNumber integer not null, foreign key (validationSession) references threepid_validations(id));
>>>>>>> 4d171b09
<|MERGE_RESOLUTION|>--- conflicted
+++ resolved
@@ -14,7 +14,8 @@
 limitations under the License.
 */
 
-<<<<<<< HEAD
+-- Note that this SQL file is not up to date, and migrations can be found in sydent/db/sqlitedb.py
+
 CREATE TABLE IF NOT EXISTS threepid_validation_sessions (
 	id integer primary key,
 	medium varchar(16) not null,
@@ -30,10 +31,4 @@
 	token varchar(32) not null,
 	sendAttemptNumber integer not null,
 	foreign key (validationSession) references threepid_validations(id)
-);
-=======
--- Note that this SQL file is not up to date, and migrations can be found in sydent/db/sqlitedb.py
-
-CREATE TABLE IF NOT EXISTS threepid_validation_sessions (id integer primary key, medium varchar(16) not null, address varchar(256) not null, clientSecret varchar(32) not null, validated int default 0, mtime bigint not null);
-CREATE TABLE IF NOT EXISTS threepid_token_auths (id integer primary key, validationSession integer not null, token varchar(32) not null, sendAttemptNumber integer not null, foreign key (validationSession) references threepid_validations(id));
->>>>>>> 4d171b09
+);