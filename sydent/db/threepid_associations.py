# -*- coding: utf-8 -*-

# Copyright 2014,2017 OpenMarket Ltd
#
# Licensed under the Apache License, Version 2.0 (the "License");
# you may not use this file except in compliance with the License.
# You may obtain a copy of the License at
#
#     http://www.apache.org/licenses/LICENSE-2.0
#
# Unless required by applicable law or agreed to in writing, software
# distributed under the License is distributed on an "AS IS" BASIS,
# WITHOUT WARRANTIES OR CONDITIONS OF ANY KIND, either express or implied.
# See the License for the specific language governing permissions and
# limitations under the License.

from sydent.util import time_msec

from sydent.threepid import ThreepidAssociation
from sydent.threepid.signer import Signer

import logging


logger = logging.getLogger(__name__)


class LocalAssociationStore:
    def __init__(self, sydent):
        self.sydent = sydent

    def addOrUpdateAssociation(self, assoc):
        cur = self.sydent.db.cursor()

        # sqlite's support for upserts is atrocious
        cur.execute("insert or replace into local_threepid_associations "
                    "('medium', 'address', 'lookup_hash', 'mxid', 'ts', 'notBefore', 'notAfter')"
                    " values (?, ?, ?, ?, ?, ?, ?)",
                    (assoc.medium, assoc.address, assoc.lookup_hash, assoc.mxid, assoc.ts, assoc.not_before, assoc.not_after))
        self.sydent.db.commit()

    def getAssociationsAfterId(self, afterId, limit):
        cur = self.sydent.db.cursor()

        if afterId is None:
            afterId = -1

        q = "select id, medium, address, lookup_hash, mxid, ts, notBefore, notAfter from " \
            "local_threepid_associations " \
            "where id > ? order by id asc"
        if limit is not None:
            q += " limit ?"
            res = cur.execute(q, (afterId, limit))
        else:
            # No no, no no no no, no no no no, no no, there's no limit.
            res = cur.execute(q, (afterId,))

        maxId = None

        assocs = {}
        for row in res.fetchall():
            assoc = ThreepidAssociation(row[1], row[2], row[3], row[4], row[5], row[6], row[7])
            assocs[row[0]] = assoc
            maxId = row[0]

        return assocs, maxId

    def getSignedAssociationsAfterId(self, afterId, limit, shadow=False):
        """Return max `limit` associations from the database after a given
        DB table id.
        :param afterId: A database id to act as an offset. Rows after this id
            are returned.
        :type afterId: int
        :param limit: Max amount of database rows to return.
        :type limit: int|None
        :param shadow: Whether these associations are intended for a shadow
            server.
        :type shadow: bool
        :returns a tuple with the first item being a dict of associations,
            and the second being the maximum table id of the returned
            associations.
        :rtype: Tuple[Dict[Dict, Dict], int|None]
        """
        assocs = {}

        localAssocStore = LocalAssociationStore(self.sydent)
        (localAssocs, maxId) = localAssocStore.getAssociationsAfterId(afterId, limit)

        signer = Signer(self.sydent)

        for localId, assoc in localAssocs.items():
            if shadow and self.sydent.shadow_hs_master and self.sydent.shadow_hs_slave:
                # mxid is null if 3pid has been unbound
                if assoc.mxid:
                    assoc.mxid = assoc.mxid.replace(
                        ":" + self.sydent.shadow_hs_master,
                        ":" + self.sydent.shadow_hs_slave
                    )

            assocs[localId] = signer.signedThreePidAssociation(assoc)

        return assocs, maxId

    def removeAssociation(self, threepid, mxid):
        cur = self.sydent.db.cursor()

        # check to see if we have any matching associations first.
        # We use a REPLACE INTO because we need the resulting row to have
        # a new ID (such that we know it's a new change that needs to be
        # replicated) so there's no need to insert a deletion row if there's
        # nothing to delete.
        cur.execute(
            "SELECT COUNT(*) FROM local_threepid_associations "
            "WHERE medium = ? AND address = ? AND mxid = ?",
            (threepid['medium'], threepid['address'], mxid)
        )
        row = cur.fetchone()
        if row[0] > 0:
            ts = time_msec()
            cur.execute(
                "REPLACE INTO local_threepid_associations "
                "('medium', 'address', 'mxid', 'ts', 'notBefore', 'notAfter') "
                " values (?, ?, NULL, ?, null, null)",
                (threepid['medium'], threepid['address'], ts),
            )
            logger.info(
                "Deleting local assoc for %s/%s/%s replaced %d rows",
                threepid['medium'], threepid['address'], mxid, cur.rowcount,
            )
            self.sydent.db.commit()
        else:
            logger.info(
                "No local assoc found for %s/%s/%s",
                threepid['medium'], threepid['address'], mxid,
            )
            # we still consider this successful in the name of idempotency:
            # the binding to be deleted is not there, so we're in the desired state.


class GlobalAssociationStore:
    def __init__(self, sydent):
        self.sydent = sydent

    def signedAssociationStringForThreepid(self, medium, address):
        cur = self.sydent.db.cursor()
        # We treat address as case-insensitive because that's true for all the threepids
        # we have currently (we treat the local part of email addresses as case insensitive
        # which is technically incorrect). If we someday get a case-sensitive threepid,
        # this can change.
        res = cur.execute("select sgAssoc from global_threepid_associations where "
                    "medium = ? and lower(address) = lower(?) and notBefore < ? and notAfter > ? "
                    "order by ts desc limit 1",
                    (medium, address, time_msec(), time_msec()))

        row = res.fetchone()

        if not row:
            return None

        sgAssocBytes = row[0]

        return sgAssocBytes

    def getMxid(self, medium, address):
        cur = self.sydent.db.cursor()
        res = cur.execute("select mxid from global_threepid_associations where "
                    "medium = ? and lower(address) = lower(?) and notBefore < ? and notAfter > ? "
                    "order by ts desc limit 1",
                    (medium, address, time_msec(), time_msec()))

        row = res.fetchone()

        if not row:
            return None

        return row[0]

    def getMxids(self, threepid_tuples):
        """Given a list of threepid_tuples, return the same list but with
        mxids appended to each tuple for which a match was found in the
        database for. Output is ordered by medium, address, timestamp DESC

        :param threepid_tuples: List containing (medium, address) tuples
        :type threepid_tuples: [(str, str)]

        :returns a list of (medium, address, mxid) tuples
        :rtype [(str, str, str)]
        """
        cur = self.sydent.db.cursor()

        cur.execute("CREATE TEMPORARY TABLE tmp_getmxids (medium VARCHAR(16), address VARCHAR(256))")
        cur.execute("CREATE INDEX tmp_getmxids_medium_lower_address ON tmp_getmxids (medium, lower(address))")

        try:
            inserted_cap = 0
            while inserted_cap < len(threepid_tuples):
                cur.executemany(
                    "INSERT INTO tmp_getmxids (medium, address) VALUES (?, ?)",
                    threepid_tuples[inserted_cap:inserted_cap + 500]
                )
                inserted_cap += 500

            res = cur.execute(
                # 'notBefore' is the time the association starts being valid, 'notAfter' the the time at which
                # it ceases to be valid, so the ts must be greater than 'notBefore' and less than 'notAfter'.
                "SELECT gte.medium, gte.address, gte.ts, gte.mxid FROM global_threepid_associations gte "
                "JOIN tmp_getmxids ON gte.medium = tmp_getmxids.medium AND lower(gte.address) = lower(tmp_getmxids.address) "
                "WHERE gte.notBefore < ? AND gte.notAfter > ? "
                "ORDER BY gte.medium, gte.address, gte.ts DESC",
                (time_msec(), time_msec())
            )

            results = []
            current = ()
            for row in res.fetchall():
                # only use the most recent entry for each
                # threepid (they're sorted by ts)
                if (row[0], row[1]) == current:
                    continue
                current = (row[0], row[1])
                results.append((row[0], row[1], row[3]))

        finally:
            res = cur.execute("DROP TABLE tmp_getmxids")

        return results

    def addAssociation(self, assoc, rawSgAssoc, originServer, originId, commit=True):
        """
<<<<<<< HEAD
        :param assoc: The association to add as a high level object.
        :type assoc: sydent.threepid.GlobalThreepidAssociation
        :param rawSgAssoc: The original raw string of the signed association (in JSON format).
        :type rawSgAssoc: str
        :param originServer: The name of the server this association originated from.
        :type originServer: str
        :param originId: The DB table id of the association the origin server.
        :type originId: int
        :param commit: Whether this function should commit to the DB after
            completing insertion.
        :type commit: bool
=======
        :param assoc: (sydent.threepid.GlobalThreepidAssociation) The association to add as a high level object
        :param sgAssoc: The original raw bytes of the signed association
>>>>>>> 81f0de79
        """
        cur = self.sydent.db.cursor()
        res = cur.execute("insert or ignore into global_threepid_associations "
                          "(medium, address, lookup_hash, mxid, ts, notBefore, notAfter, originServer, originId, sgAssoc) values "
                          "(?, ?, ?, ?, ?, ?, ?, ?, ?, ?)",
                          (assoc.medium, assoc.address, assoc.lookup_hash, assoc.mxid, assoc.ts, assoc.not_before, assoc.not_after,
                          originServer, originId, rawSgAssoc))
        if commit:
            self.sydent.db.commit()

    def lastIdFromServer(self, server):
        cur = self.sydent.db.cursor()
        res = cur.execute("select max(originId),count(originId) from global_threepid_associations "
                          "where originServer = ?", (server,))
        row = res.fetchone()

        if row[1] == 0:
            return None

        return row[0]

    def removeAssociation(self, medium, address):
        cur = self.sydent.db.cursor()
        cur.execute(
            "DELETE FROM global_threepid_associations WHERE "
            "medium = ? AND address = ?",
            (medium, address),
        )
        logger.info(
            "Deleted %d rows from global associations for %s/%s",
            cur.rowcount, medium, address,
        )
        self.sydent.db.commit()

    def retrieveMxidFromHash(self, lookup_hash):
        """Returns an mxid from a given lookup_hash value

        :param input_hash: The lookup_hash value to lookup in the database
        :type input_hash: str

        :returns the mxid relating to the lookup_hash value if found,
                 otherwise None
        :rtype: str|None
        """
        cur = self.sydent.db.cursor()

        res = cur.execute(
            "SELECT mxid FROM global_threepid_associations WHERE lookup_hash = ?", (lookup_hash,)
        )
        row = res.fetchone()
        if not row:
            return None
        return row[0]<|MERGE_RESOLUTION|>--- conflicted
+++ resolved
@@ -227,22 +227,8 @@
 
     def addAssociation(self, assoc, rawSgAssoc, originServer, originId, commit=True):
         """
-<<<<<<< HEAD
-        :param assoc: The association to add as a high level object.
-        :type assoc: sydent.threepid.GlobalThreepidAssociation
-        :param rawSgAssoc: The original raw string of the signed association (in JSON format).
-        :type rawSgAssoc: str
-        :param originServer: The name of the server this association originated from.
-        :type originServer: str
-        :param originId: The DB table id of the association the origin server.
-        :type originId: int
-        :param commit: Whether this function should commit to the DB after
-            completing insertion.
-        :type commit: bool
-=======
         :param assoc: (sydent.threepid.GlobalThreepidAssociation) The association to add as a high level object
         :param sgAssoc: The original raw bytes of the signed association
->>>>>>> 81f0de79
         """
         cur = self.sydent.db.cursor()
         res = cur.execute("insert or ignore into global_threepid_associations "
