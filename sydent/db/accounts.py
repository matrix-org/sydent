# Copyright 2019 The Matrix.org Foundation C.I.C.
#
# Licensed under the Apache License, Version 2.0 (the "License");
# you may not use this file except in compliance with the License.
# You may obtain a copy of the License at
#
#     http://www.apache.org/licenses/LICENSE-2.0
#
# Unless required by applicable law or agreed to in writing, software
# distributed under the License is distributed on an "AS IS" BASIS,
# WITHOUT WARRANTIES OR CONDITIONS OF ANY KIND, either express or implied.
# See the License for the specific language governing permissions and
# limitations under the License.

from typing import TYPE_CHECKING, Optional

from sydent.users.accounts import Account

if TYPE_CHECKING:
    from sydent.sydent import Sydent


<<<<<<< HEAD
class AccountStore:
    def __init__(self, sydent):
=======
class AccountStore(object):
    def __init__(self, sydent: "Sydent") -> None:
>>>>>>> 733272ad
        self.sydent = sydent

    def getAccountByToken(self, token: str) -> Optional[Account]:
        """
        Select the account matching the given token, if any.

        :param token: The token to identify the account, if any.
        :type token: unicode

        :return: The account matching the token, or None if no account matched.
        :rtype: Account or None
        """
        cur = self.sydent.db.cursor()
        res = cur.execute(
            "select a.user_id, a.created_ts, a.consent_version from accounts a, tokens t "
            "where t.user_id = a.user_id and t.token = ?",
            (token,),
        )

        row = res.fetchone()
        if row is None:
            return None

        return Account(*row)

    def storeAccount(
        self, user_id: str, creation_ts: int, consent_version: Optional[str]
    ) -> None:
        """
        Stores an account for the given user ID.

        :param user_id: The Matrix user ID to create an account for.
        :type user_id: unicode
        :param creation_ts: The timestamp in milliseconds.
        :type creation_ts: int
        :param consent_version: The version of the terms of services that the user last
            accepted.
        :type consent_version: str or None
        """
        cur = self.sydent.db.cursor()
        cur.execute(
            "insert or ignore into accounts (user_id, created_ts, consent_version) "
            "values (?, ?, ?)",
            (user_id, creation_ts, consent_version),
        )
        self.sydent.db.commit()

    def setConsentVersion(self, user_id: str, consent_version: Optional[str]) -> None:
        """
        Saves that the given user has agreed to all of the terms in the document of the
        given version.

        :param user_id: The Matrix ID of the user that has agreed to the terms.
        :type user_id: str
        :param consent_version: The version of the document the user has agreed to.
        :type consent_version: unicode or None
        """
        cur = self.sydent.db.cursor()
        cur.execute(
            "update accounts set consent_version = ? where user_id = ?",
            (consent_version, user_id),
        )
        self.sydent.db.commit()

    def addToken(self, user_id: str, token: str) -> None:
        """
        Stores the authentication token for a given user.

        :param user_id: The Matrix user ID to save the given token for.
        :type user_id: unicode
        :param token: The token to store for that user ID.
        :type token: unicode
        """
        cur = self.sydent.db.cursor()
        cur.execute(
            "insert into tokens (user_id, token) values (?, ?)",
            (user_id, token),
        )
        self.sydent.db.commit()

    def delToken(self, token: str) -> int:
        """
        Deletes an authentication token from the database.

        :param token: The token to delete from the database.
        :type token: unicode
        """
        cur = self.sydent.db.cursor()
        cur.execute(
            "delete from tokens where token = ?",
            (token,),
        )
        deleted = cur.rowcount
        self.sydent.db.commit()
        return deleted<|MERGE_RESOLUTION|>--- conflicted
+++ resolved
@@ -18,15 +18,10 @@
 
 if TYPE_CHECKING:
     from sydent.sydent import Sydent
-
-
-<<<<<<< HEAD
+    
+    
 class AccountStore:
-    def __init__(self, sydent):
-=======
-class AccountStore(object):
     def __init__(self, sydent: "Sydent") -> None:
->>>>>>> 733272ad
         self.sydent = sydent
 
     def getAccountByToken(self, token: str) -> Optional[Account]:
