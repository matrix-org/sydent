--- conflicted
+++ resolved
@@ -18,13 +18,8 @@
     from sydent.sydent import Sydent
 
 
-<<<<<<< HEAD
 class TermsStore:
-    def __init__(self, sydent):
-=======
-class TermsStore(object):
-    def __init__(self, sydent: "Sydent") -> None:
->>>>>>> 733272ad
+    def __init__(self, sydent: "Sydent:) -> None:
         self.sydent = sydent
 
     def getAgreedUrls(self, user_id: str) -> List[str]:
