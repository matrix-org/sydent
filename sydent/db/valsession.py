--- conflicted
+++ resolved
@@ -204,10 +204,6 @@
                 SELECT id FROM threepid_validation_sessions
             )
         """
-<<<<<<< HEAD
         cur.execute(sql)
-=======
-        cur.execute(sql, (delete_before_ts,))
->>>>>>> 191cd3d1
 
         self.sydent.db.commit()