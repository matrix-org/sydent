# -*- coding: utf-8 -*-

# Copyright 2014 OpenMarket Ltd
#
# Licensed under the Apache License, Version 2.0 (the "License");
# you may not use this file except in compliance with the License.
# You may obtain a copy of the License at
#
#     http://www.apache.org/licenses/LICENSE-2.0
#
# Unless required by applicable law or agreed to in writing, software
# distributed under the License is distributed on an "AS IS" BASIS,
# WITHOUT WARRANTIES OR CONDITIONS OF ANY KIND, either express or implied.
# See the License for the specific language governing permissions and
# limitations under the License.
from __future__ import absolute_import

from sydent.replication.peer import RemotePeer


class PeerStore:
    def __init__(self, sydent):
        self.sydent = sydent

    def getPeerByName(self, name):
        """
        Retrieves a remote peer using it's server name.

        :param name: The server name of the peer.
        :type name: unicode

        :return: The retrieved peer.
        :rtype: RemotePeer
        """
        cur = self.sydent.db.cursor()
        res = cur.execute("select p.name, p.port, "
                          "p.lastSentAssocsId, p.lastSentInviteTokensId, p.lastSentInviteUpdatesId, p.lastSentEphemeralKeysId, "
                          "p.shadow, pk.alg, pk.key from peers p, peer_pubkeys pk "
                          "where p.name = ? and pk.peername = p.name and p.active = 1", (name,))

        serverName = None
        port = None
        lastSentAssocsId = None
        lastSentInviteTokensId = None
        lastSentInviteUpdatesId = None
        lastSentEphemeralKeysId = None
        pubkeys = {}

        for row in res.fetchall():
            serverName = row[0]
            port = row[1]
            lastSentAssocsId = row[2]
            lastSentInviteTokensId = row[3]
            lastSentInviteUpdatesId = row[4]
            lastSentEphemeralKeysId = row[5]
            shadow = row[6]
            pubkeys[row[7]] = row[8]

        if len(pubkeys) == 0:
            return None

<<<<<<< HEAD
        p = RemotePeer(self.sydent, serverName, port, pubkeys)
        p.lastSentAssocsId = lastSentAssocsId
        p.lastSentInviteTokensId = lastSentInviteTokensId
        p.lastSentInviteUpdatesId = lastSentInviteUpdatesId
        p.lastSentEphemeralKeysId = lastSentEphemeralKeysId
        p.shadow = True if shadow else False
=======
        p = RemotePeer(self.sydent, serverName, port, pubkeys, lastSentVer)
>>>>>>> edc80d19

        return p

    def getAllPeers(self):
        """
        Retrieve all of the remote peers from the database.

        :return: A list of the remote peers this server knows about.
        :rtype: list[RemotePeer]
        """
        cur = self.sydent.db.cursor()
        res = cur.execute("select p.name, p.port, "
                          "p.lastSentAssocsId, p.lastSentInviteTokensId, p.lastSentInviteUpdatesId, p.lastSentEphemeralKeysId, "
                          "p.shadow, pk.alg, pk.key from peers p, peer_pubkeys pk "
                          "where pk.peername = p.name and p.active = 1")

        peers = []

        peername = None
        port = None
        lastSentAssocsId = 0
        lastSentInviteTokensId = 0
        lastSentInviteUpdatesId = 0
        lastSentEphemeralKeysId = 0
        pubkeys = {}

        for row in res.fetchall():
            if row[0] != peername:
                if len(pubkeys) > 0:
<<<<<<< HEAD
                    p = RemotePeer(self.sydent, peername, port, pubkeys)
                    p.lastSentAssocsId = lastSentAssocsId
                    p.lastSentInviteTokensId = lastSentInviteTokensId
                    p.lastSentInviteUpdatesId = lastSentInviteUpdatesId
                    p.lastSentEphemeralKeysId = lastSentEphemeralKeysId
=======
                    p = RemotePeer(self.sydent, peername, port, pubkeys, lastSentVer)
>>>>>>> edc80d19
                    peers.append(p)
                    pubkeys = {}
                peername = row[0]
                port = row[1]
                lastSentAssocsId = row[2]
                lastSentInviteTokensId = row[3]
                lastSentInviteUpdatesId = row[4]
                lastSentEphemeralKeysId = row[5]
                shadow = row[6]
            pubkeys[row[7]] = row[8]

        if len(pubkeys) > 0:
<<<<<<< HEAD
            p = RemotePeer(self.sydent, peername, port, pubkeys)
            p.lastSentAssocsId = lastSentAssocsId
            p.lastSentInviteTokensId = lastSentInviteTokensId
            p.lastSentInviteUpdatesId = lastSentInviteUpdatesId
            p.lastSentEphemeralKeysId = lastSentEphemeralKeysId
            p.shadow = True if shadow else False
=======
            p = RemotePeer(self.sydent, peername, port, pubkeys, lastSentVer)
>>>>>>> edc80d19
            peers.append(p)

        return peers

<<<<<<< HEAD
    def setLastSentIdAndPokeSucceeded(self, peerName, ids, lastPokeSucceeded):
        """Set last successful replication of data to this peer.

        If an id for a replicated database table is None, the last sent value
        will not be updated.

        :param peerName: The name of the peer.
        :type peerName: str
        :param ids: A Dictionary of ids that represent the last database
            table ids that were replicated to this peer.
        :type ids: Dict[str, int]
        :param lastPokeSucceeded: The time of when the last successful
            replication succeeded (even if no actual replication of data was
            necessary).
        :type lastPokeSucceeded: int
        """

        invite_token_ids = ids.get("invite_tokens", {})

        cur = self.sydent.db.cursor()
        if ids["sg_assocs"]:
            cur.execute("update peers set lastSentAssocsId = ?, lastPokeSucceededAt = ? "
                        "where name = ?", (ids["sg_assocs"], lastPokeSucceeded, peerName))
        if invite_token_ids["added"]:
            cur.execute("update peers set lastSentInviteTokensId = ?, lastPokeSucceededAt = ? "
                        "where name = ?", (invite_token_ids["added"], lastPokeSucceeded, peerName))
        if invite_token_ids["updated"]:
            cur.execute("update peers set lastSentInviteUpdatesId = ?, lastPokeSucceededAt = ? "
                        "where name = ?", (invite_token_ids["updated"], lastPokeSucceeded, peerName))
        if ids["ephemeral_public_keys"]:
            cur.execute("update peers set lastSentEphemeralKeysId = ?, lastPokeSucceededAt = ? "
                        "where name = ?", (ids["ephemeral_public_keys"], lastPokeSucceeded, peerName))
=======
    def setLastSentVersionAndPokeSucceeded(self, peerName, lastSentVersion, lastPokeSucceeded):
        """
        Sets the ID of the last association sent to a given peer and the time of the
        last successful request sent to that peer.

        :param peerName: The server name of the peer.
        :type peerName: unicode
        :param lastSentVersion: The ID of the last association sent to that peer.
        :type lastSentVersion: int
        :param lastPokeSucceeded: The timestamp in milliseconds of the last successful
            request sent to that peer.
        :type lastPokeSucceeded: int
        """
        cur = self.sydent.db.cursor()
        cur.execute("update peers set lastSentVersion = ?, lastPokeSucceededAt = ? "
                          "where name = ?", (lastSentVersion, lastPokeSucceeded, peerName))
>>>>>>> edc80d19
        self.sydent.db.commit()<|MERGE_RESOLUTION|>--- conflicted
+++ resolved
@@ -59,16 +59,11 @@
         if len(pubkeys) == 0:
             return None
 
-<<<<<<< HEAD
-        p = RemotePeer(self.sydent, serverName, port, pubkeys)
-        p.lastSentAssocsId = lastSentAssocsId
-        p.lastSentInviteTokensId = lastSentInviteTokensId
-        p.lastSentInviteUpdatesId = lastSentInviteUpdatesId
-        p.lastSentEphemeralKeysId = lastSentEphemeralKeysId
-        p.shadow = True if shadow else False
-=======
-        p = RemotePeer(self.sydent, serverName, port, pubkeys, lastSentVer)
->>>>>>> edc80d19
+        p = RemotePeer(
+            self.sydent, serverName, port, pubkeys, lastSentAssocsId,
+            lastSentInviteTokensId, lastSentInviteUpdatesId, lastSentEphemeralKeysId,
+            True if shadow else False
+        )
 
         return p
 
@@ -98,15 +93,11 @@
         for row in res.fetchall():
             if row[0] != peername:
                 if len(pubkeys) > 0:
-<<<<<<< HEAD
-                    p = RemotePeer(self.sydent, peername, port, pubkeys)
-                    p.lastSentAssocsId = lastSentAssocsId
-                    p.lastSentInviteTokensId = lastSentInviteTokensId
-                    p.lastSentInviteUpdatesId = lastSentInviteUpdatesId
-                    p.lastSentEphemeralKeysId = lastSentEphemeralKeysId
-=======
-                    p = RemotePeer(self.sydent, peername, port, pubkeys, lastSentVer)
->>>>>>> edc80d19
+                    p = RemotePeer(
+                        self.sydent, peername, port, pubkeys, lastSentAssocsId,
+                        lastSentInviteTokensId, lastSentInviteUpdatesId,
+                        lastSentEphemeralKeysId, True if shadow else False
+                    )
                     peers.append(p)
                     pubkeys = {}
                 peername = row[0]
@@ -119,38 +110,29 @@
             pubkeys[row[7]] = row[8]
 
         if len(pubkeys) > 0:
-<<<<<<< HEAD
-            p = RemotePeer(self.sydent, peername, port, pubkeys)
-            p.lastSentAssocsId = lastSentAssocsId
-            p.lastSentInviteTokensId = lastSentInviteTokensId
-            p.lastSentInviteUpdatesId = lastSentInviteUpdatesId
-            p.lastSentEphemeralKeysId = lastSentEphemeralKeysId
-            p.shadow = True if shadow else False
-=======
-            p = RemotePeer(self.sydent, peername, port, pubkeys, lastSentVer)
->>>>>>> edc80d19
+            p = RemotePeer(
+                self.sydent, peername, port, pubkeys, lastSentAssocsId,
+                lastSentInviteTokensId, lastSentInviteUpdatesId,
+                lastSentEphemeralKeysId, True if shadow else False
+            )
             peers.append(p)
 
         return peers
 
-<<<<<<< HEAD
-    def setLastSentIdAndPokeSucceeded(self, peerName, ids, lastPokeSucceeded):
-        """Set last successful replication of data to this peer.
+    def setLastSentVersionAndPokeSucceeded(self, peerName, ids, lastPokeSucceeded):
+        """
+        Sets the ID of the last association sent to a given peer and the time of the
+        last successful request sent to that peer.
 
-        If an id for a replicated database table is None, the last sent value
-        will not be updated.
-
-        :param peerName: The name of the peer.
-        :type peerName: str
-        :param ids: A Dictionary of ids that represent the last database
-            table ids that were replicated to this peer.
-        :type ids: Dict[str, int]
-        :param lastPokeSucceeded: The time of when the last successful
-            replication succeeded (even if no actual replication of data was
-            necessary).
+        :param peerName: The server name of the peer.
+        :type peerName: unicode
+        :param ids: The ID of the last instance of each type of replicated data sent to
+            the peer.
+        :type ids: dict[str, int]
+        :param lastPokeSucceeded: The timestamp in milliseconds of the last successful
+            request sent to that peer.
         :type lastPokeSucceeded: int
         """
-
         invite_token_ids = ids.get("invite_tokens", {})
 
         cur = self.sydent.db.cursor()
@@ -166,22 +148,4 @@
         if ids["ephemeral_public_keys"]:
             cur.execute("update peers set lastSentEphemeralKeysId = ?, lastPokeSucceededAt = ? "
                         "where name = ?", (ids["ephemeral_public_keys"], lastPokeSucceeded, peerName))
-=======
-    def setLastSentVersionAndPokeSucceeded(self, peerName, lastSentVersion, lastPokeSucceeded):
-        """
-        Sets the ID of the last association sent to a given peer and the time of the
-        last successful request sent to that peer.
-
-        :param peerName: The server name of the peer.
-        :type peerName: unicode
-        :param lastSentVersion: The ID of the last association sent to that peer.
-        :type lastSentVersion: int
-        :param lastPokeSucceeded: The timestamp in milliseconds of the last successful
-            request sent to that peer.
-        :type lastPokeSucceeded: int
-        """
-        cur = self.sydent.db.cursor()
-        cur.execute("update peers set lastSentVersion = ?, lastPokeSucceededAt = ? "
-                          "where name = ?", (lastSentVersion, lastPokeSucceeded, peerName))
->>>>>>> edc80d19
         self.sydent.db.commit()