--- conflicted
+++ resolved
@@ -149,13 +149,8 @@
         )
 
 
-<<<<<<< HEAD
 class InternalApiHttpServer:
-    def __init__(self, sydent):
-=======
-class InternalApiHttpServer(object):
     def __init__(self, sydent: "Sydent") -> None:
->>>>>>> 733272ad
         self.sydent = sydent
 
     def setup(self, interface, port):
