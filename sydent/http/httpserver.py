# -*- coding: utf-8 -*-

# Copyright 2014 OpenMarket Ltd
# Copyright 2018 New Vector Ltd
# Copyright 2019 The Matrix.org Foundation C.I.C.
#
# Licensed under the Apache License, Version 2.0 (the "License");
# you may not use this file except in compliance with the License.
# You may obtain a copy of the License at
#
#     http://www.apache.org/licenses/LICENSE-2.0
#
# Unless required by applicable law or agreed to in writing, software
# distributed under the License is distributed on an "AS IS" BASIS,
# WITHOUT WARRANTIES OR CONDITIONS OF ANY KIND, either express or implied.
# See the License for the specific language governing permissions and
# limitations under the License.
from __future__ import absolute_import

from twisted.web.server import Site
from twisted.web.resource import Resource

import logging
import twisted.internet.ssl

from sydent.http.servlets.authenticated_bind_threepid_servlet import (
    AuthenticatedBindThreePidServlet,
)
from sydent.http.servlets.authenticated_unbind_threepid_servlet import (
    AuthenticatedUnbindThreePidServlet,
)
from sydent.http.httpcommon import SizeLimitingRequest

logger = logging.getLogger(__name__)


class ClientApiHttpServer:
    def __init__(self, sydent):
        self.sydent = sydent

        root = Resource()
        matrix = Resource()
        identity = Resource()
        api = Resource()
        v1 = self.sydent.servlets.v1
        v2 = self.sydent.servlets.v2

        validate = Resource()
        validate_v2 = Resource()
        email = Resource()
        email_v2 = Resource()
        msisdn = Resource()
<<<<<<< HEAD
        emailReqCode = self.sydent.servlets.emailRequestCode
        emailValCode = self.sydent.servlets.emailValidate
        msisdnReqCode = self.sydent.servlets.msisdnRequestCode
        msisdnValCode = self.sydent.servlets.msisdnValidate
        getValidated3pid = self.sydent.servlets.getValidated3pid

        lookup = self.sydent.servlets.lookup
        bulk_lookup = self.sydent.servlets.bulk_lookup

        info = self.sydent.servlets.info
        internalInfo = self.sydent.servlets.internalInfo

        hash_details = self.sydent.servlets.hash_details
        lookup_v2 = self.sydent.servlets.lookup_v2
=======
        msisdn_v2 = Resource()
>>>>>>> b4d1c27c

        threepid_v1 = Resource()
        threepid_v2 = Resource()
        unbind = self.sydent.servlets.threepidUnbind

        pubkey = Resource()
        ephemeralPubkey = Resource()

<<<<<<< HEAD
        userDirectory = Resource()

        pk_ed25519 = self.sydent.servlets.pubkey_ed25519

=======
>>>>>>> b4d1c27c
        root.putChild(b'_matrix', matrix)
        matrix.putChild(b'identity', identity)
        identity.putChild(b'api', api)
        identity.putChild(b'v2', v2)
        api.putChild(b'v1', v1)

        validate.putChild(b'email', email)
        validate.putChild(b'msisdn', msisdn)

        validate_v2.putChild(b'email', email_v2)
        validate_v2.putChild(b'msisdn', msisdn_v2)

        v1.putChild(b'validate', validate)

        v1.putChild(b'lookup', self.sydent.servlets.lookup)
        v1.putChild(b'bulk_lookup', self.sydent.servlets.bulk_lookup)

        v1.putChild(b'pubkey', pubkey)
        pubkey.putChild(b'isvalid', self.sydent.servlets.pubkeyIsValid)
        pubkey.putChild(b'ed25519:0', self.sydent.servlets.pubkey_ed25519)
        pubkey.putChild(b'ephemeral', ephemeralPubkey)
        ephemeralPubkey.putChild(b'isvalid', self.sydent.servlets.ephemeralPubkeyIsValid)

        threepid_v2.putChild(b'getValidated3pid', self.sydent.servlets.getValidated3pidV2)
        threepid_v2.putChild(b'bind', self.sydent.servlets.threepidBindV2)
        threepid_v2.putChild(b'unbind', unbind)

        threepid_v1.putChild(b'getValidated3pid', self.sydent.servlets.getValidated3pid)
        threepid_v1.putChild(b'unbind', unbind)
        if self.sydent.enable_v1_associations:
            threepid_v1.putChild(b'bind', self.sydent.servlets.threepidBind)

        v1.putChild(b'3pid', threepid_v1)

<<<<<<< HEAD
        v1.putChild(b'info', info)
        v1.putChild(b'internal-info', internalInfo)

        email.putChild(b'requestToken', emailReqCode)
        email.putChild(b'submitToken', emailValCode)
=======
        email.putChild(b'requestToken', self.sydent.servlets.emailRequestCode)
        email.putChild(b'submitToken', self.sydent.servlets.emailValidate)

        email_v2.putChild(b'requestToken', self.sydent.servlets.emailRequestCodeV2)
        email_v2.putChild(b'submitToken', self.sydent.servlets.emailValidateV2)

        msisdn.putChild(b'requestToken', self.sydent.servlets.msisdnRequestCode)
        msisdn.putChild(b'submitToken', self.sydent.servlets.msisdnValidate)
>>>>>>> b4d1c27c

        msisdn_v2.putChild(b'requestToken', self.sydent.servlets.msisdnRequestCodeV2)
        msisdn_v2.putChild(b'submitToken', self.sydent.servlets.msisdnValidateV2)

        v1.putChild(b'store-invite', self.sydent.servlets.storeInviteServlet)

        v1.putChild(b'sign-ed25519', self.sydent.servlets.blindlySignStuffServlet)

        v1.putChild(b'user_directory', userDirectory)

        userDirectory.putChild(b'search', self.sydent.servlets.userDirectorySearchServlet)

        v1.putChild(b'replicate_profiles', self.sydent.servlets.profileReplicationServlet)

        # v2
        # note v2 loses the /api so goes on 'identity' not 'api'
        identity.putChild(b'v2', v2)

        # v2 exclusive APIs
        v2.putChild(b'terms', self.sydent.servlets.termsServlet)
        account = self.sydent.servlets.accountServlet
        v2.putChild(b'account', account)
        account.putChild(b'register', self.sydent.servlets.registerServlet)
        account.putChild(b'logout', self.sydent.servlets.logoutServlet)

        # v2 versions of existing APIs
        v2.putChild(b'validate', validate_v2)
        v2.putChild(b'pubkey', pubkey)
        v2.putChild(b'3pid', threepid_v2)
        v2.putChild(b'store-invite', self.sydent.servlets.storeInviteServletV2)
        v2.putChild(b'sign-ed25519', self.sydent.servlets.blindlySignStuffServletV2)
        v2.putChild(b'lookup', self.sydent.servlets.lookup_v2)
        v2.putChild(b'hash_details', self.sydent.servlets.hash_details)

        self.factory = Site(root)
        self.factory.requestFactory = SizeLimitingRequest
        self.factory.displayTracebacks = False

    def setup(self):
        httpPort = int(self.sydent.cfg.get('http', 'clientapi.http.port'))
        interface = self.sydent.cfg.get('http', 'clientapi.http.bind_address')
        logger.info("Starting Client API HTTP server on %s:%d", interface, httpPort)
        self.sydent.reactor.listenTCP(
            httpPort, self.factory, interface=interface,
        )


class InternalApiHttpServer(object):
    def __init__(self, sydent):
        self.sydent = sydent

    def setup(self, interface, port):
        logger.info("Starting Internal API HTTP server on %s:%d", interface, port)
        root = Resource()

        matrix = Resource()
        root.putChild(b'_matrix', matrix)

        identity = Resource()
        matrix.putChild(b'identity', identity)

        internal = Resource()
        identity.putChild(b'internal', internal)

        authenticated_bind = AuthenticatedBindThreePidServlet(self.sydent)
        internal.putChild(b'bind', authenticated_bind)

        authenticated_unbind = AuthenticatedUnbindThreePidServlet(self.sydent)
        internal.putChild(b'unbind', authenticated_unbind)

        factory = Site(root)
        factory.displayTracebacks = False
        self.sydent.reactor.listenTCP(port, factory, interface=interface)


class ReplicationHttpsServer:
    def __init__(self, sydent):
        self.sydent = sydent

        root = Resource()
        matrix = Resource()
        identity = Resource()

        root.putChild(b'_matrix', matrix)
        matrix.putChild(b'identity', identity)

        replicate = Resource()
        replV1 = Resource()

        identity.putChild(b'replicate', replicate)
        replicate.putChild(b'v1', replV1)
        replV1.putChild(b'push', self.sydent.servlets.replicationPush)

        self.factory = Site(root)
        self.factory.displayTracebacks = False

    def setup(self):
        httpPort = int(self.sydent.cfg.get('http', 'replication.https.port'))
        interface = self.sydent.cfg.get('http', 'replication.https.bind_address')

        if self.sydent.sslComponents.myPrivateCertificate:
            # We will already have logged a warn if this is absent, so don't do it again
            cert = self.sydent.sslComponents.myPrivateCertificate
            certOptions = twisted.internet.ssl.CertificateOptions(privateKey=cert.privateKey.original,
                                                                  certificate=cert.original,
                                                                  trustRoot=self.sydent.sslComponents.trustRoot)

            logger.info("Loaded server private key and certificate!")
            logger.info("Starting Replication HTTPS server on %s:%d", interface, httpPort)

            self.sydent.reactor.listenSSL(httpPort, self.factory, certOptions,
                                          interface=interface)<|MERGE_RESOLUTION|>--- conflicted
+++ resolved
@@ -50,24 +50,10 @@
         email = Resource()
         email_v2 = Resource()
         msisdn = Resource()
-<<<<<<< HEAD
-        emailReqCode = self.sydent.servlets.emailRequestCode
-        emailValCode = self.sydent.servlets.emailValidate
-        msisdnReqCode = self.sydent.servlets.msisdnRequestCode
-        msisdnValCode = self.sydent.servlets.msisdnValidate
-        getValidated3pid = self.sydent.servlets.getValidated3pid
-
-        lookup = self.sydent.servlets.lookup
-        bulk_lookup = self.sydent.servlets.bulk_lookup
+        msisdn_v2 = Resource()
 
         info = self.sydent.servlets.info
         internalInfo = self.sydent.servlets.internalInfo
-
-        hash_details = self.sydent.servlets.hash_details
-        lookup_v2 = self.sydent.servlets.lookup_v2
-=======
-        msisdn_v2 = Resource()
->>>>>>> b4d1c27c
 
         threepid_v1 = Resource()
         threepid_v2 = Resource()
@@ -76,13 +62,8 @@
         pubkey = Resource()
         ephemeralPubkey = Resource()
 
-<<<<<<< HEAD
         userDirectory = Resource()
 
-        pk_ed25519 = self.sydent.servlets.pubkey_ed25519
-
-=======
->>>>>>> b4d1c27c
         root.putChild(b'_matrix', matrix)
         matrix.putChild(b'identity', identity)
         identity.putChild(b'api', api)
@@ -117,13 +98,9 @@
 
         v1.putChild(b'3pid', threepid_v1)
 
-<<<<<<< HEAD
         v1.putChild(b'info', info)
         v1.putChild(b'internal-info', internalInfo)
 
-        email.putChild(b'requestToken', emailReqCode)
-        email.putChild(b'submitToken', emailValCode)
-=======
         email.putChild(b'requestToken', self.sydent.servlets.emailRequestCode)
         email.putChild(b'submitToken', self.sydent.servlets.emailValidate)
 
@@ -132,7 +109,6 @@
 
         msisdn.putChild(b'requestToken', self.sydent.servlets.msisdnRequestCode)
         msisdn.putChild(b'submitToken', self.sydent.servlets.msisdnValidate)
->>>>>>> b4d1c27c
 
         msisdn_v2.putChild(b'requestToken', self.sydent.servlets.msisdnRequestCodeV2)
         msisdn_v2.putChild(b'submitToken', self.sydent.servlets.msisdnValidateV2)
