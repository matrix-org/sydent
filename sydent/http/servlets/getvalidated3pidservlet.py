# -*- coding: utf-8 -*-

# Copyright 2014 OpenMarket Ltd
#
# Licensed under the Apache License, Version 2.0 (the "License");
# you may not use this file except in compliance with the License.
# You may obtain a copy of the License at
#
#     http://www.apache.org/licenses/LICENSE-2.0
#
# Unless required by applicable law or agreed to in writing, software
# distributed under the License is distributed on an "AS IS" BASIS,
# WITHOUT WARRANTIES OR CONDITIONS OF ANY KIND, either express or implied.
# See the License for the specific language governing permissions and
# limitations under the License.

from twisted.web.resource import Resource

from sydent.http.servlets import jsonwrap, get_args
from sydent.http.auth import authIfV2
from sydent.db.valsession import ThreePidValSessionStore
from sydent.util.stringutils import is_valid_client_secret
from sydent.validators import SessionExpiredException, IncorrectClientSecretException, InvalidSessionIdException,\
    SessionNotValidatedException
from sydent.util.stringutils import is_valid_client_secret

class GetValidated3pidServlet(Resource):
    isLeaf = True

    def __init__(self, syd):
        self.sydent = syd

    @jsonwrap
    def render_GET(self, request):
        authIfV2(self.sydent, request)

        args = get_args(request, ('sid', 'client_secret'))

        sid = args['sid']
        clientSecret = args['client_secret']

        if not is_valid_client_secret(clientSecret):
            request.setResponseCode(400)
            return {
                'errcode': 'M_INVALID_PARAM',
<<<<<<< HEAD
                'error': 'Invalid value for client_secret',
=======
                'error': 'Invalid client_secret provided'
>>>>>>> 7a496440
            }

        valSessionStore = ThreePidValSessionStore(self.sydent)

        noMatchError = {'errcode': 'M_NO_VALID_SESSION',
                        'error': "No valid session was found matching that sid and client secret"}

        try:
            s = valSessionStore.getValidatedSession(sid, clientSecret)
        except (IncorrectClientSecretException, InvalidSessionIdException):
            request.setResponseCode(404)
            return noMatchError
        except SessionExpiredException:
            request.setResponseCode(400)
            return {'errcode': 'M_SESSION_EXPIRED',
                    'error': "This validation session has expired: call requestToken again"}
        except SessionNotValidatedException:
            request.setResponseCode(400)
            return {'errcode': 'M_SESSION_NOT_VALIDATED',
                    'error': "This validation session has not yet been completed"}

        return { 'medium': s.medium, 'address': s.address, 'validated_at': s.mtime }<|MERGE_RESOLUTION|>--- conflicted
+++ resolved
@@ -43,11 +43,7 @@
             request.setResponseCode(400)
             return {
                 'errcode': 'M_INVALID_PARAM',
-<<<<<<< HEAD
                 'error': 'Invalid value for client_secret',
-=======
-                'error': 'Invalid client_secret provided'
->>>>>>> 7a496440
             }
 
         valSessionStore = ThreePidValSessionStore(self.sydent)
