# -*- coding: utf-8 -*-

# Copyright 2014 OpenMarket Ltd
# Copyright 2019 New Vector Ltd
#
# Licensed under the Apache License, Version 2.0 (the "License");
# you may not use this file except in compliance with the License.
# You may obtain a copy of the License at
#
#     http://www.apache.org/licenses/LICENSE-2.0
#
# Unless required by applicable law or agreed to in writing, software
# distributed under the License is distributed on an "AS IS" BASIS,
# WITHOUT WARRANTIES OR CONDITIONS OF ANY KIND, either express or implied.
# See the License for the specific language governing permissions and
# limitations under the License.

from twisted.web.resource import Resource
from twisted.web import server
from twisted.internet import defer
from sydent.threepid import threePidAssocFromDict

from sydent.util.hash import sha256_and_url_safe_base64

from sydent.db.hashing_metadata import HashingMetadataStore
from sydent.db.peers import PeerStore
from sydent.db.threepid_associations import GlobalAssociationStore
from sydent.db.invite_tokens import JoinTokenStore
from sydent.replication.peer import NoMatchingSignatureException, NoSignaturesException, RemotePeerError
from signedjson.sign import SignatureVerifyException

import logging
import json

logger = logging.getLogger(__name__)

MAX_SG_ASSOCS_LIMIT = 100
MAX_INVITE_TOKENS_LIMIT = 100
MAX_INVITE_UPDATES_LIMIT = 100
MAX_EPHEMERAL_PUBLIC_KEYS_LIMIT = 100


class ReplicationPushServlet(Resource):
    def __init__(self, sydent):
        self.sydent = sydent
        self.hashing_store = HashingMetadataStore(sydent)

    def render_POST(self, request):
        self._async_render_POST(request)
        return server.NOT_DONE_YET

    @defer.inlineCallbacks
    def _async_render_POST(self, request):
        """Verify and store replicated information from trusted peer identity servers.

        To prevent data sent from erroneous servers from being stored, we
        initially verify that the sender's certificate contains a commonName
        that we trust. This is checked against the peers stored in the local
        DB. Data is then ingested.

        Replicated associations must each be individually signed by the
        signing key of the remote peer, which we verify using the verifykey
        stored in the local DB.

        Other data does not need to be signed.

        :params request: The HTTPS request.
        """

        peerCert = request.transport.getPeerCertificate()
        peerCertCn = peerCert.get_subject().commonName

        peerStore = PeerStore(self.sydent)

        peer = peerStore.getPeerByName(peerCertCn)

        if not peer:
            logger.warn("Got connection from %s but no peer found by that name", peerCertCn)
            request.setResponseCode(403)
            request.write(json.dumps({'errcode': 'M_UNKNOWN_PEER', 'error': 'This peer is not known to this server'}))
            request.finish()
            return

        logger.info("Push connection made from peer %s", peer.servername)

        if not request.requestHeaders.hasHeader('Content-Type') or \
                request.requestHeaders.getRawHeaders('Content-Type')[0] != 'application/json':
            logger.warn("Peer %s made push connection with non-JSON content (type: %s)",
                        peer.servername, request.requestHeaders.getRawHeaders('Content-Type')[0])
            request.setResponseCode(400)
            request.write(json.dumps({'errcode': 'M_NOT_JSON', 'error': 'This endpoint expects JSON'}))
            request.finish()
            return

        try:
            inJson = json.load(request.content)
        except ValueError:
            logger.warn("Peer %s made push connection with malformed JSON", peer.servername)
            request.setResponseCode(400)
            request.write(json.dumps({'errcode': 'M_BAD_JSON', 'error': 'Malformed JSON'}))
            request.finish()
            return

        # Ensure there is data we are able to process
        if 'sg_assocs' not in inJson and 'invite_tokens' not in inJson and 'ephemeral_public_keys' not in inJson:
            logger.warn("Peer %s made push connection with no 'sg_assocs', 'invite_tokens' or 'ephemeral_public_keys' keys in JSON", peer.servername)
            request.setResponseCode(400)
            request.write(json.dumps({'errcode': 'M_BAD_JSON', 'error': 'No "sg_assocs", "invite_tokens" or "ephemeral_public_keys" key in JSON'}))
            request.finish()
            return

        # Process signed associations
        #
        # They come in roughly this structure:
        # {
        #   "sg_assocs": {
        #     {
        #       # The key is the origin id value
        #       "1": {
        #         ... association information ...
        #       },
        #       ...
        #     }
        #   }
        # }

        # Ensure associations are processed in order of origin_id.
        # If we process them out of order, an association with an ID lesser
        # than a previously processed association will be ignored.
        sg_assocs = inJson.get('sg_assocs', {})
        sg_assocs = sorted(
            sg_assocs.items(), key=lambda k: k[0]
        )

        if len(sg_assocs) > MAX_SG_ASSOCS_LIMIT:
            logger.warn("Peer %s made push with 'sg_assocs' field containing %d entries, which is greater than the maximum %d", peer.servername, len(sg_assocs), MAX_SG_ASSOCS_LIMIT)
            request.setResponseCode(400)
            request.write(json.dumps({'errcode': 'M_BAD_JSON', 'error': '"sg_assocs" has more than %d keys' % MAX_SG_ASSOCS_LIMIT}))
            request.finish()
            return

        globalAssocsStore = GlobalAssociationStore(self.sydent)

<<<<<<< HEAD
        # Check that this message is signed by one of our trusted associated peers
        for originId, sgAssoc in sg_assocs:
=======
        for originId, sgAssoc in inJson['sgAssocs'].items():
>>>>>>> 81f0de79
            try:
                yield peer.verifySignedAssociation(sgAssoc)
                logger.debug("Signed association from %s with origin ID %s verified", peer.servername, originId)
            except (NoSignaturesException, NoMatchingSignatureException, RemotePeerError, SignatureVerifyException):
                self.sydent.db.rollback()
                logger.warn("Failed to verify signed association from %s with origin ID %s", peer.servername, originId)
                request.setResponseCode(400)
                request.write(json.dumps({'errcode': 'M_VERIFICATION_FAILED', 'error': 'Signature verification failed'}))
                request.finish()
                return
            except Exception:
                self.sydent.db.rollback()
                logger.error("Failed to verify signed association from %s with origin ID %s", peer.servername, originId)
                request.setResponseCode(500)
                request.write(json.dumps({'errcode': 'M_INTERNAL_SERVER_ERROR', 'error': 'Signature verification failed'}))
                request.finish()
                return

            assocObj = threePidAssocFromDict(sgAssoc)

            if assocObj.mxid is not None:
                # Add the association components and the original signed
                # object (as assocs must be signed when requested by clients)
                globalAssocsStore.addAssociation(assocObj, json.dumps(sgAssoc), peer.servername, originId, commit=False)
            else:
                logger.info("Incoming deletion: removing associations for %s / %s", assocObj.medium, assocObj.address)
                globalAssocsStore.removeAssociation(assocObj.medium, assocObj.address)

            logger.info("Stored association with origin ID %s from %s", originId, peer.servername)

            # if this is an association that matches one of our invite_tokens then we should call the onBind callback
            # at this point, in order to tell the inviting HS that someone out there has just bound the 3PID.
            self.sydent.threepidBinder.notifyPendingInvites(assocObj)

        tokensStore = JoinTokenStore(self.sydent)

<<<<<<< HEAD
        # Process any new invite tokens
        #
        # They come in roughly this structure:
        # {
        #   "added": {
        #     {
        #       # The key is the origin id value
        #       "1": {
        #         ... invite token information ...
        #       },
        #       ...
        #     }
        #   }
        # }

        # Get the container dictionary of new and updated invites
        invite_tokens = inJson.get('invite_tokens', {})

        # Extract the dictionary of new invites
        new_invites = invite_tokens.get('added', {})

        # Convert to an ordered list to ensure we process invites in order.
        #
        # Otherwise we have a risk of ignoring certain updates due to our behaviour of
        # ignoring old updates that may've been accidentally sent twice
        new_invites = sorted(
            new_invites.items(), key=lambda k: k[0]
        )

        if len(new_invites) > MAX_INVITE_TOKENS_LIMIT:
=======
                # Don't bother adding if one has already failed: we add all of them or none so
                # we're only going to roll back the transaction anyway (but we continue to try
                # & verify the rest so we can give a complete list of the ones that don't
                # verify)
                if len(failedIds) > 0:
                    continue

                assocObj = threePidAssocFromDict(sgAssoc)

                if assocObj.mxid is not None:
                    # Calculate the lookup hash with our own pepper for this association
                    str_to_hash = ' '.join(
                        [assocObj.address, assocObj.medium,
                         self.hashing_store.get_lookup_pepper()],
                    )
                    assocObj.lookup_hash = sha256_and_url_safe_base64(str_to_hash)

                    # Add this association
                    globalAssocsStore.addAssociation(
                        assocObj, json.dumps(sgAssoc), peer.servername, originId, commit=False
                    )
                else:
                    logger.info("Incoming deletion: removing associations for %s / %s", assocObj.medium, assocObj.address)
                    globalAssocsStore.removeAssociation(assocObj.medium, assocObj.address)
                logger.info("Stored association origin ID %s from %s", originId, peer.servername)
            except:
                failedIds.append(originId)
                logger.warn("Failed to verify signed association from %s with origin ID %s",
                            peer.servername, originId)
                twisted.python.log.err()

        if len(failedIds) > 0:
>>>>>>> 81f0de79
            self.sydent.db.rollback()
            logger.warning(
                "Peer %s made push with 'invite_tokens.added' field containing %d "
                "entries, which is greater than the maximum %d",
                peer.servername,
                len(new_invites),
                MAX_INVITE_TOKENS_LIMIT,
            )
            request.setResponseCode(400)
<<<<<<< HEAD
            request.write(json.dumps({'errcode': 'M_BAD_JSON', 'error': '"invite_tokens.added" has more than %d keys' % MAX_INVITE_TOKENS_LIMIT}))
            request.finish()
            return

        for originId, inviteToken in new_invites:
            tokensStore.storeToken(inviteToken['medium'], inviteToken['address'], inviteToken['room_id'],
                                inviteToken['sender'], inviteToken['token'],
                                originServer=peer.servername, originId=originId,
                                commit=False)
            logger.info("Stored invite token with origin ID %s from %s", originId, peer.servername)

        # Process any invite token update
        #
        # They come in roughly this structure:
        # {
        #   # Note `updated` is a list here instead of a dictionary
        #   "updated": [
        #     {
        #       "origin_id": 1,
        #       ... invite token information ...
        #     },
        #     ...
        #   ]
        # }

        # Updated invite tokens come as a list of dictionaries rather than a
        # dictionary of dictionaries
        #
        # Extract them from invite_tokens first
        invite_updates = invite_tokens.get('updated', [])

        # Then extract the list of invite token update dictionaries, ensuring
        # tokens are processed in order of origin_id
        invite_updates = sorted(
            invite_updates, key=lambda k: k["origin_id"]
        )

        if len(invite_updates) > MAX_INVITE_UPDATES_LIMIT:
            self.sydent.db.rollback()
            logger.warning(
                "Peer %s made push with 'invite_tokens.updated' field containing %d "
                "entries, which is greater than the maximum %d",
                peer.servername,
                len(invite_updates),
                MAX_INVITE_UPDATES_LIMIT,
            )
            request.setResponseCode(400)
            request.write(json.dumps({'errcode': 'M_BAD_JSON', 'error': '"invite_tokens.updated" has more than %d keys' % MAX_INVITE_UPDATES_LIMIT}))
            request.finish()
            return

        for updated_invite in invite_updates:
            tokensStore.updateToken(updated_invite['medium'], updated_invite['address'], updated_invite['room_id'],
                                updated_invite['sender'], updated_invite['token'], updated_invite['sent_ts'],
                                origin_server=updated_invite['origin_server'], origin_id=updated_invite['origin_id'],
                                commit=False)
            logger.info("Stored invite update with origin ID %s from %s", updated_invite['origin_id'], peer.servername)

        # Process any ephemeral public keys
        #
        # They come in roughly this structure:
        # {
        #   "ephemeral_public_keys": {
        #     "1": {
        #       ... public key information ...
        #     },
        #     ...
        #   }
        # }

        ephemeral_public_keys = inJson.get("ephemeral_public_keys", {})
        ephemeral_public_keys = sorted(
            ephemeral_public_keys.items(), key=lambda k: k[0]
        )

        if len(ephemeral_public_keys) > MAX_EPHEMERAL_PUBLIC_KEYS_LIMIT:
            self.sydent.db.rollback()
            logger.warn("Peer %s made push with 'sg_assocs' field containing %d entries, which is greater than the maximum %d", peer.servername, len(ephemeral_public_keys), MAX_EPHEMERAL_PUBLIC_KEYS_LIMIT)
            request.setResponseCode(400)
            request.write(json.dumps({'errcode': 'M_BAD_JSON', 'error': '"ephemeral_public_keys" has more than %d keys' % MAX_EPHEMERAL_PUBLIC_KEYS_LIMIT}))
            request.finish()
            return

        for originId, ephemeralKey in ephemeral_public_keys:
            tokensStore.storeEphemeralPublicKey(
                ephemeralKey['public_key'], persistenceTs=ephemeralKey['persistence_ts'],
                originServer=peer.servername, originId=originId, commit=False)
            logger.info("Stored ephemeral key with origin ID %s from %s", originId, peer.servername)

        self.sydent.db.commit()
        request.write(json.dumps({'success': True}))
        request.finish()
        return
=======
            return {'errcode': 'M_VERIFICATION_FAILED', 'error': 'Verification failed for one or more associations',
                    'failed_ids':failedIds}
        else:
            self.sydent.db.commit()
            return {'success': True}
>>>>>>> 81f0de79
<|MERGE_RESOLUTION|>--- conflicted
+++ resolved
@@ -141,12 +141,8 @@
 
         globalAssocsStore = GlobalAssociationStore(self.sydent)
 
-<<<<<<< HEAD
         # Check that this message is signed by one of our trusted associated peers
         for originId, sgAssoc in sg_assocs:
-=======
-        for originId, sgAssoc in inJson['sgAssocs'].items():
->>>>>>> 81f0de79
             try:
                 yield peer.verifySignedAssociation(sgAssoc)
                 logger.debug("Signed association from %s with origin ID %s verified", peer.servername, originId)
@@ -168,6 +164,13 @@
             assocObj = threePidAssocFromDict(sgAssoc)
 
             if assocObj.mxid is not None:
+                # Calculate the lookup hash with our own pepper for this association
+                str_to_hash = ' '.join(
+                    [assocObj.address, assocObj.medium,
+                     self.hashing_store.get_lookup_pepper()],
+                )
+                assocObj.lookup_hash = sha256_and_url_safe_base64(str_to_hash)
+
                 # Add the association components and the original signed
                 # object (as assocs must be signed when requested by clients)
                 globalAssocsStore.addAssociation(assocObj, json.dumps(sgAssoc), peer.servername, originId, commit=False)
@@ -183,7 +186,6 @@
 
         tokensStore = JoinTokenStore(self.sydent)
 
-<<<<<<< HEAD
         # Process any new invite tokens
         #
         # They come in roughly this structure:
@@ -214,40 +216,6 @@
         )
 
         if len(new_invites) > MAX_INVITE_TOKENS_LIMIT:
-=======
-                # Don't bother adding if one has already failed: we add all of them or none so
-                # we're only going to roll back the transaction anyway (but we continue to try
-                # & verify the rest so we can give a complete list of the ones that don't
-                # verify)
-                if len(failedIds) > 0:
-                    continue
-
-                assocObj = threePidAssocFromDict(sgAssoc)
-
-                if assocObj.mxid is not None:
-                    # Calculate the lookup hash with our own pepper for this association
-                    str_to_hash = ' '.join(
-                        [assocObj.address, assocObj.medium,
-                         self.hashing_store.get_lookup_pepper()],
-                    )
-                    assocObj.lookup_hash = sha256_and_url_safe_base64(str_to_hash)
-
-                    # Add this association
-                    globalAssocsStore.addAssociation(
-                        assocObj, json.dumps(sgAssoc), peer.servername, originId, commit=False
-                    )
-                else:
-                    logger.info("Incoming deletion: removing associations for %s / %s", assocObj.medium, assocObj.address)
-                    globalAssocsStore.removeAssociation(assocObj.medium, assocObj.address)
-                logger.info("Stored association origin ID %s from %s", originId, peer.servername)
-            except:
-                failedIds.append(originId)
-                logger.warn("Failed to verify signed association from %s with origin ID %s",
-                            peer.servername, originId)
-                twisted.python.log.err()
-
-        if len(failedIds) > 0:
->>>>>>> 81f0de79
             self.sydent.db.rollback()
             logger.warning(
                 "Peer %s made push with 'invite_tokens.added' field containing %d "
@@ -257,7 +225,6 @@
                 MAX_INVITE_TOKENS_LIMIT,
             )
             request.setResponseCode(400)
-<<<<<<< HEAD
             request.write(json.dumps({'errcode': 'M_BAD_JSON', 'error': '"invite_tokens.added" has more than %d keys' % MAX_INVITE_TOKENS_LIMIT}))
             request.finish()
             return
@@ -350,11 +317,4 @@
         self.sydent.db.commit()
         request.write(json.dumps({'success': True}))
         request.finish()
-        return
-=======
-            return {'errcode': 'M_VERIFICATION_FAILED', 'error': 'Verification failed for one or more associations',
-                    'failed_ids':failedIds}
-        else:
-            self.sydent.db.commit()
-            return {'success': True}
->>>>>>> 81f0de79
+        return