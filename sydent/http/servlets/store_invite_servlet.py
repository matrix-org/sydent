--- conflicted
+++ resolved
@@ -146,19 +146,13 @@
                 "org.matrix.web_client_location"
             )
 
+        if substitutions["room_type"] == "m.space":
+            subject = self.sydent.config.email.invite_subject_space % substitutions
+        else:
+            subject = self.sydent.config.email.invite_subject % substitutions
+
         subject_header = Header(
-<<<<<<< HEAD
-            self.sydent.config.email.invite_subject % substitutions,
-=======
-            self.sydent.cfg.get(
-                "email",
-                "email.invite.subject_space"
-                if substitutions["room_type"] == "m.space"
-                else "email.invite.subject",
-                raw=True,
-            )
-            % substitutions,
->>>>>>> e50f5d0f
+            subject,
             "utf8",
         )
         substitutions["subject_header_value"] = subject_header.encode()
