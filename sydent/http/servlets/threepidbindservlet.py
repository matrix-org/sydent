# -*- coding: utf-8 -*-

# Copyright 2014 OpenMarket Ltd
# Copyright 2019 The Matrix.org Foundation C.I.C.
#
# Licensed under the Apache License, Version 2.0 (the "License");
# you may not use this file except in compliance with the License.
# You may obtain a copy of the License at
#
#     http://www.apache.org/licenses/LICENSE-2.0
#
# Unless required by applicable law or agreed to in writing, software
# distributed under the License is distributed on an "AS IS" BASIS,
# WITHOUT WARRANTIES OR CONDITIONS OF ANY KIND, either express or implied.
# See the License for the specific language governing permissions and
# limitations under the License.

import json
import logging

from twisted.web.resource import Resource
from twisted.internet import defer
from twisted.web import server

from sydent.http.httpclient import SimpleHttpClient
from sydent.db.valsession import ThreePidValSessionStore
from sydent.http.servlets import get_args, jsonwrap, send_cors, MatrixRestError
from sydent.http.auth import authIfV2
from sydent.validators import SessionExpiredException, IncorrectClientSecretException, InvalidSessionIdException,\
    SessionNotValidatedException


logger = logging.getLogger(__name__)


def isMxidDomainAllowed(domain):
    if ':' in domain:
        domain = domain.split(':', 1)[0]
    return domain == 'matrix.org' or domain.endswith('.modular.im')

class ThreePidBindServlet(Resource):
    def __init__(self, sydent):
        self.sydent = sydent

    def render_POST(self, request):
        self._async_render_POST(request)
        return server.NOT_DONE_YET

    @defer.inlineCallbacks
    def _async_render_POST(self, request):
        send_cors(request)
<<<<<<< HEAD
        err, args = get_args(request, ('sid', 'client_secret', 'mxid'))
        if err:
            request.write(json.dumps(err))
            request.finish()
            defer.returnValue(None)
=======

        account = authIfV2(self.sydent, request)

        args = get_args(request, ('sid', 'client_secret', 'mxid'))
>>>>>>> f2ef8a73

        sid = args['sid']
        mxid = args['mxid']
        clientSecret = args['client_secret']

        # let's say an mxid must be at least 3 chars (@, : and nonempty domain)
        if len(mxid) < 3 or mxid[0] != '@':
            request.write(json.dumps({
                'errcode': 'M_INVALID_PARAM',
                'error': "Invalid mxid",
            }))
            request.finish()
            defer.returnValue(None)
        parts = mxid[1:].split(':', 1)
        if len(parts) != 2:
            request.write(json.dumps({
                'errcode': 'M_INVALID_PARAM',
                'error': "Invalid mxid",
            }))
            request.finish()
            defer.returnValue(None)
        mxid_localpart, mxid_domain = parts

        # Return the same error for not found / bad client secret otherwise people can get information about
        # sessions without knowing the secret
        noMatchError = {'errcode': 'M_NO_VALID_SESSION',
                        'error': "No valid session was found matching that sid and client secret"}

        if account:
            # This is a v2 API so only allow binding to the logged in user id
            if account.userId != mxid:
                raise MatrixRestError(403, 'M_UNAUTHORIZED', "This user is prohibited from binding to the mxid");

        try:
            valSessionStore = ThreePidValSessionStore(self.sydent)
            s = valSessionStore.getValidatedSession(sid, clientSecret)
        except IncorrectClientSecretException:
            request.write(json.dumps(noMatchError))
            request.finish()
            defer.returnValue(None)
        except SessionExpiredException:
            request.write(json.dumps({'errcode': 'M_SESSION_EXPIRED',
                    'error': "This validation session has expired: call requestToken again"}))
            request.finish()
            defer.returnValue(None)
        except InvalidSessionIdException:
            request.write(json.dumps(noMatchError))
            request.finish()
            defer.returnValue(None)
        except SessionNotValidatedException:
            request.write(json.dumps({'errcode': 'M_SESSION_NOT_VALIDATED',
                    'error': "This validation session has not yet been completed"}))
            request.finish()
            defer.returnValue(None)

        # check HS of mxid and only accept bindings to a set of whitelisted HSes
        allow_mxid_domain = False
        if isMxidDomainAllowed(mxid_domain):
            logger.info("Allowing domain %s" % (mxid_domain,))
            allow_mxid_domain = True
        else:
            # do the same check on the .well-known lookup
            httpClient = SimpleHttpClient(self.sydent)
            try:
                wellKnown = yield httpClient.get_json("https://%s/.well-known/matrix/server" % (mxid_domain,))
                if 'm.server' in wellKnown:
                    if isMxidDomainAllowed(wellKnown['m.server']):
                        logger.info("Allowing domain %s due to .well-known: %s" % (mxid_domain, wellKnown['m.server']))
                        allow_mxid_domain = True
                    else:
                        logger.info("Not allowing domain %s from to .well-known: %s" % (mxid_domain, wellKnown['m.server']))
            except Exception as e:
                # we could be more specific with our errors but we're not going to allow it in any case
                logger.info(".well-known lookup failed for %s: %r" % (mxid_domain, e))
                pass

        if allow_mxid_domain:
            res = self.sydent.threepidBinder.addBinding(s.medium, s.address, mxid)
            request.write(json.dumps(res))
        else:
            # ignore and return fake response, otherwise synapse gets confused
            request.write(json.dumps({
                'medium': s.medium,
                'address': s.address,
                'mxid': mxid,
            }))

        request.finish()

    @jsonwrap
    def render_OPTIONS(self, request):
        send_cors(request)
        request.setResponseCode(200)
        return {}<|MERGE_RESOLUTION|>--- conflicted
+++ resolved
@@ -49,18 +49,10 @@
     @defer.inlineCallbacks
     def _async_render_POST(self, request):
         send_cors(request)
-<<<<<<< HEAD
-        err, args = get_args(request, ('sid', 'client_secret', 'mxid'))
-        if err:
-            request.write(json.dumps(err))
-            request.finish()
-            defer.returnValue(None)
-=======
 
         account = authIfV2(self.sydent, request)
 
         args = get_args(request, ('sid', 'client_secret', 'mxid'))
->>>>>>> f2ef8a73
 
         sid = args['sid']
         mxid = args['mxid']
