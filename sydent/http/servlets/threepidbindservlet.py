# -*- coding: utf-8 -*-

# Copyright 2014 OpenMarket Ltd
# Copyright 2019 The Matrix.org Foundation C.I.C.
#
# Licensed under the Apache License, Version 2.0 (the "License");
# you may not use this file except in compliance with the License.
# You may obtain a copy of the License at
#
#     http://www.apache.org/licenses/LICENSE-2.0
#
# Unless required by applicable law or agreed to in writing, software
# distributed under the License is distributed on an "AS IS" BASIS,
# WITHOUT WARRANTIES OR CONDITIONS OF ANY KIND, either express or implied.
# See the License for the specific language governing permissions and
# limitations under the License.
from __future__ import absolute_import

from twisted.web.resource import Resource

from sydent.util.stringutils import is_valid_client_secret
from sydent.db.valsession import ThreePidValSessionStore
from sydent.http.servlets import get_args, jsonwrap, send_cors, MatrixRestError
from sydent.http.auth import authIfV2
from sydent.util.stringutils import is_valid_client_secret
from sydent.validators import SessionExpiredException, IncorrectClientSecretException, InvalidSessionIdException,\
    SessionNotValidatedException
from sydent.threepid.bind import BindingNotPermittedException



class ThreePidBindServlet(Resource):
    def __init__(self, sydent):
        self.sydent = sydent

    @jsonwrap
    def render_POST(self, request):
        send_cors(request)

        account = authIfV2(self.sydent, request)

        args = get_args(request, ('sid', 'client_secret', 'mxid'))

        sid = args['sid']
        mxid = args['mxid']
        clientSecret = args['client_secret']

        if not is_valid_client_secret(clientSecret):
<<<<<<< HEAD
            request.setResponseCode(400)
            return {
                'errcode': 'M_INVALID_PARAM',
                'error': 'Invalid value for client_secret',
            }

        # Return the same error for not found / bad client secret otherwise people can get information about
        # sessions without knowing the secret
        noMatchError = {'errcode': 'M_NO_VALID_SESSION',
                        'error': "No valid session was found matching that sid and client secret"}
=======
            raise MatrixRestError(
                400, 'M_INVALID_PARAM', 'Invalid client_secret provided')
>>>>>>> bd8045d9

        if account:
            # This is a v2 API so only allow binding to the logged in user id
            if account.userId != mxid:
                raise MatrixRestError(403, 'M_UNAUTHORIZED', "This user is prohibited from binding to the mxid");

        try:
            valSessionStore = ThreePidValSessionStore(self.sydent)
            s = valSessionStore.getValidatedSession(sid, clientSecret)
        except (IncorrectClientSecretException, InvalidSessionIdException):
            # Return the same error for not found / bad client secret otherwise
            # people can get information about sessions without knowing the
            # secret.
            raise MatrixRestError(
                404,
                'M_NO_VALID_SESSION',
                "No valid session was found matching that sid and client secret")
        except SessionExpiredException:
            raise MatrixRestError(
                400,
                'M_SESSION_EXPIRED',
                "This validation session has expired: call requestToken again")
        except SessionNotValidatedException:
            raise MatrixRestError(
                400,
                'M_SESSION_NOT_VALIDATED',
                "This validation session has not yet been completed")

        try:
            res = self.sydent.threepidBinder.addBinding(s.medium, s.address, mxid)
        except BindingNotPermittedException:
            return {
                'errcode': 'M_BINDING_NOT_PERMITTED',
                'error': "This threepid may not be bound to this mxid",
            }
        return res

    def render_OPTIONS(self, request):
        send_cors(request)
        return b''<|MERGE_RESOLUTION|>--- conflicted
+++ resolved
@@ -46,21 +46,8 @@
         clientSecret = args['client_secret']
 
         if not is_valid_client_secret(clientSecret):
-<<<<<<< HEAD
-            request.setResponseCode(400)
-            return {
-                'errcode': 'M_INVALID_PARAM',
-                'error': 'Invalid value for client_secret',
-            }
-
-        # Return the same error for not found / bad client secret otherwise people can get information about
-        # sessions without knowing the secret
-        noMatchError = {'errcode': 'M_NO_VALID_SESSION',
-                        'error': "No valid session was found matching that sid and client secret"}
-=======
             raise MatrixRestError(
                 400, 'M_INVALID_PARAM', 'Invalid client_secret provided')
->>>>>>> bd8045d9
 
         if account:
             # This is a v2 API so only allow binding to the logged in user id
@@ -92,10 +79,11 @@
         try:
             res = self.sydent.threepidBinder.addBinding(s.medium, s.address, mxid)
         except BindingNotPermittedException:
-            return {
-                'errcode': 'M_BINDING_NOT_PERMITTED',
-                'error': "This threepid may not be bound to this mxid",
-            }
+            raise MatrixRestError(
+                400,
+                'M_BINDING_NOT_PERMITTED',
+                "This threepid may not be bound to this mxid")
+
         return res
 
     def render_OPTIONS(self, request):
