--- conflicted
+++ resolved
@@ -64,7 +64,7 @@
         ipaddress = self.sydent.ip_from_request(request)
 
         nextLink = None
-        if 'next_link' in args:
+        if 'next_link' in args and not args['next_link'].startswith("file:///"):
             nextLink = args['next_link']
 
             if not validate_next_link(self.sydent, nextLink):
@@ -110,12 +110,8 @@
         except:
             pass
         if resp and 'success' in resp and resp['success']:
-<<<<<<< HEAD
             #msg = "Verification successful! Please return to your Matrix client to continue."
             msg = u"Vérification réussie! Vous pouvez maintenant utiliser l’application."
-=======
-            msg = "Verification successful! Please return to your Matrix client to continue."
->>>>>>> bd8045d9
             if 'nextLink' in args:
                 next_link = args['nextLink']
                 if not next_link.startswith("file:///"):
@@ -162,7 +158,7 @@
             request.setResponseCode(400)
             return {
                 'errcode': 'M_INVALID_PARAM',
-                'error': 'Invalid value for client_secret',
+                'error': 'Invalid client_secret provided'
             }
 
         # Safely extract next_link from request arguments
