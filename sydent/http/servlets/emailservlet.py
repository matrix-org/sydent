--- conflicted
+++ resolved
@@ -16,6 +16,7 @@
 from __future__ import absolute_import
 
 import logging
+
 from twisted.web.resource import Resource
 
 from sydent.util.stringutils import is_valid_client_secret
@@ -27,11 +28,7 @@
     SessionExpiredException,
     NextLinkValidationException,
 )
-<<<<<<< HEAD
-=======
 from sydent.validators.common import validate_next_link
-from sydent.util.stringutils import is_valid_client_secret
->>>>>>> a5c8802b
 
 from sydent.http.servlets import get_args, jsonwrap, send_cors
 from sydent.http.auth import authIfV2
@@ -70,8 +67,6 @@
         if 'next_link' in args:
             nextLink = args['next_link']
 
-<<<<<<< HEAD
-=======
             if not validate_next_link(self.sydent, nextLink):
                 logger.warning(
                     "Validation attempt rejected as provided 'next_link' value is not "
@@ -81,9 +76,6 @@
                 )
                 return {'errcode': 'M_INVALID_PARAM', 'error': 'Invalid next_link'}
 
-        resp = None
-
->>>>>>> a5c8802b
         try:
             sid = self.sydent.validators.email.requestToken(
                 email, clientSecret, sendAttempt, nextLink, ipaddress=ipaddress
@@ -198,11 +190,6 @@
                 )
             }
 
-        if not resp:
-            resp = {'success': False}
-
-        return resp
-
     def render_OPTIONS(self, request):
         send_cors(request)
         return b''