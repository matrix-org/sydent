# -*- coding: utf-8 -*-

# Copyright 2016 OpenMarket Ltd
# Copyright 2017 Vector Creations Ltd
#
# Licensed under the Apache License, Version 2.0 (the "License");
# you may not use this file except in compliance with the License.
# You may obtain a copy of the License at
#
#     http://www.apache.org/licenses/LICENSE-2.0
#
# Unless required by applicable law or agreed to in writing, software
# distributed under the License is distributed on an "AS IS" BASIS,
# WITHOUT WARRANTIES OR CONDITIONS OF ANY KIND, either express or implied.
# See the License for the specific language governing permissions and
# limitations under the License.
from __future__ import absolute_import

import logging
from twisted.web.resource import Resource
import phonenumbers

from sydent.validators import (
    DestinationRejectedException,
    IncorrectClientSecretException,
    InvalidSessionIdException,
    IncorrectSessionTokenException,
    SessionExpiredException,
)

from sydent.http.servlets import get_args, jsonwrap, send_cors
<<<<<<< HEAD
from sydent.util.stringutils import is_valid_client_secret
from sydent.http.auth import authIfV2
=======
from sydent.http.auth import authV2
>>>>>>> b4d1c27c
from sydent.util.stringutils import is_valid_client_secret


logger = logging.getLogger(__name__)


class MsisdnRequestCodeServlet(Resource):
    isLeaf = True

    def __init__(self, syd, require_auth=False):
        self.sydent = syd
        self.require_auth = require_auth

    @jsonwrap
    def render_POST(self, request):
        send_cors(request)

        if self.require_auth:
            authV2(self.sydent, request)

        args = get_args(request, ('phone_number', 'country', 'client_secret', 'send_attempt'))

        raw_phone_number = args['phone_number']
        country = args['country']
        sendAttempt = args['send_attempt']
        clientSecret = args['client_secret']

        if not is_valid_client_secret(clientSecret):
            request.setResponseCode(400)
            return {
                'errcode': 'M_INVALID_PARAM',
                'error': 'Invalid client_secret provided'
            }

        if not is_valid_client_secret(clientSecret):
            request.setResponseCode(400)
            return {
                'errcode': 'M_INVALID_PARAM',
                'error': 'Invalid value for client_secret',
            }

        try:
            phone_number_object = phonenumbers.parse(raw_phone_number, country)
        except Exception as e:
            logger.warn("Invalid phone number given: %r", e)
            request.setResponseCode(400)
            return {'errcode': 'M_INVALID_PHONE_NUMBER', 'error': "Invalid phone number" }

        msisdn = phonenumbers.format_number(
            phone_number_object, phonenumbers.PhoneNumberFormat.E164
        )[1:]

        # International formatted number. The same as an E164 but with spaces
        # in appropriate places to make it nicer for the humans.
        intl_fmt = phonenumbers.format_number(
            phone_number_object, phonenumbers.PhoneNumberFormat.INTERNATIONAL
        )

        brand = self.sydent.brand_from_request(request)
        try:
            sid = self.sydent.validators.msisdn.requestToken(
                phone_number_object, clientSecret, sendAttempt, brand
            )
            resp = {
                'success': True, 'sid': str(sid),
                'msisdn': msisdn, 'intl_fmt': intl_fmt,
            }
        except DestinationRejectedException:
            logger.error("Destination rejected for number: %s", msisdn)
            request.setResponseCode(400)
            resp = {'errcode': 'M_DESTINATION_REJECTED', 'error': 'Phone numbers in this country are not currently supported'}
        except Exception as e:
            logger.error("Exception sending SMS: %r", e)
            request.setResponseCode(500)
            resp = {'errcode': 'M_UNKNOWN', 'error': 'Internal Server Error'}

        return resp

    def render_OPTIONS(self, request):
        send_cors(request)
        return b''


class MsisdnValidateCodeServlet(Resource):
    isLeaf = True

    def __init__(self, syd, require_auth=False):
        self.sydent = syd
        self.require_auth = require_auth

    def render_GET(self, request):
        send_cors(request)

        err, args = get_args(request, ('token', 'sid', 'client_secret'))
        if err:
            msg = "Verification failed: Your request was invalid."
        else:
            resp = self.do_validate_request(args)
            if 'success' in resp and resp['success']:
                msg = "Verification successful! Please return to your Matrix client to continue."
                if 'next_link' in args:
                    next_link = args['next_link']
                    request.setResponseCode(302)
                    request.setHeader("Location", next_link)
            else:
                request.setResponseCode(400)
                msg = "Verification failed: you may need to request another verification text"

        brand = self.sydent.brand_from_request(request)
        templateFile = self.sydent.get_branded_template(
            brand,
            "verify_response_template.html",
            ('http', 'verify_response_template'),
        )

        request.setHeader("Content-Type", "text/html")
        return open(templateFile).read().decode('utf8') % {'message': msg}

    @jsonwrap
    def render_POST(self, request):
        send_cors(request)

        if self.require_auth:
            authV2(self.sydent, request)

        return self.do_validate_request(request)

    def do_validate_request(self, request):
        """
        Extracts information about a validation session from the request and
        attempts to validate that session.

        :param request: The request to extract information about the session from.
        :type request: twisted.web.server.Request

        :return: A dict with a "success" key which value indicates whether the
            validation succeeded. If the validation failed, this dict also includes
            a "errcode" and a "error" keys which include information about the failure.
        :rtype: dict[str, bool or str]
        """

        args = get_args(request, ('token', 'sid', 'client_secret'))

        sid = args['sid']
        tokenString = args['token']
        clientSecret = args['client_secret']

        if not is_valid_client_secret(clientSecret):
            request.setResponseCode(400)
            return {
                'errcode': 'M_INVALID_PARAM',
                'error': 'Invalid value for client_secret',
            }

        try:
            return self.sydent.validators.msisdn.validateSessionWithToken(sid, clientSecret, tokenString)
        except IncorrectClientSecretException:
            request.setResponseCode(400)
            return {'success': False, 'errcode': 'M_INVALID_PARAM',
                    'error': "Client secret does not match the one given when requesting the token"}
        except SessionExpiredException:
            request.setResponseCode(400)
            return {'success': False, 'errcode': 'M_SESSION_EXPIRED',
                    'error': "This validation session has expired: call requestToken again"}
        except InvalidSessionIdException:
            request.setResponseCode(400)
            return {'success': False, 'errcode': 'M_INVALID_PARAM',
                    'error': "The token doesn't match"}
        except IncorrectSessionTokenException:
            request.setResponseCode(404)
            return {'success': False, 'errcode': 'M_NO_VALID_SESSION',
                    'error': "No session could be found with this sid"}

    def render_OPTIONS(self, request):
        send_cors(request)
        return b''<|MERGE_RESOLUTION|>--- conflicted
+++ resolved
@@ -29,12 +29,8 @@
 )
 
 from sydent.http.servlets import get_args, jsonwrap, send_cors
-<<<<<<< HEAD
 from sydent.util.stringutils import is_valid_client_secret
-from sydent.http.auth import authIfV2
-=======
 from sydent.http.auth import authV2
->>>>>>> b4d1c27c
 from sydent.util.stringutils import is_valid_client_secret
 
 
