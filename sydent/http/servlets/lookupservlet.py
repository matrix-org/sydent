# -*- coding: utf-8 -*-

# Copyright 2014,2017 OpenMarket Ltd
# Copyright 2019 The Matrix.org Foundation C.I.C.
#
# Licensed under the Apache License, Version 2.0 (the "License");
# you may not use this file except in compliance with the License.
# You may obtain a copy of the License at
#
#     http://www.apache.org/licenses/LICENSE-2.0
#
# Unless required by applicable law or agreed to in writing, software
# distributed under the License is distributed on an "AS IS" BASIS,
# WITHOUT WARRANTIES OR CONDITIONS OF ANY KIND, either express or implied.
# See the License for the specific language governing permissions and
# limitations under the License.
from __future__ import absolute_import

from twisted.web.resource import Resource
from sydent.db.threepid_associations import GlobalAssociationStore

import logging
import signedjson.sign

from sydent.http.servlets import get_args, jsonwrap, send_cors, MatrixRestError
<<<<<<< HEAD

=======
from sydent.http.auth import authIfV2
from sydent.util import json_decoder
>>>>>>> 2e6b00a2

logger = logging.getLogger(__name__)


class LookupServlet(Resource):
    isLeaf = True

    def __init__(self, syd):
        self.sydent = syd

    @jsonwrap
    def render_GET(self, request):
        """
        Look up an individual threepid.

        ** DEPRECATED **

        Params: 'medium': the medium of the threepid
                'address': the address of the threepid
        Returns: A signed association if the threepid has a corresponding mxid, otherwise the empty object.
        """
        send_cors(request)

        args = get_args(request, ('medium', 'address'))

        medium = args['medium']
        address = args['address']

        globalAssocStore = GlobalAssociationStore(self.sydent)

        sgassoc = globalAssocStore.signedAssociationStringForThreepid(medium, address)

        if not sgassoc:
            return {}

        sgassoc = json_decoder.decode(sgassoc)
        if not self.sydent.server_name in sgassoc['signatures']:
            # We have not yet worked out what the proper trust model should be.
            #
            # Maybe clients implicitly trust a server they talk to (and so we
            # should sign every assoc we return as ourselves, so they can
            # verify this).
            #
            # Maybe clients really want to know what server did the original
            # verification, and want to only know exactly who signed the assoc.
            #
            # Until we work out what we should do, sign all assocs we return as
            # ourself. This is vaguely ok because there actually is only one
            # identity server, but it happens to have two names (matrix.org and
            # vector.im), and so we're not really lying too much.
            #
            # We do this when we return assocs, not when we receive them over
            # replication, so that we can undo this decision in the future if
            # we wish, without having destroyed the raw underlying data.
            sgassoc = signedjson.sign.sign_json(
                sgassoc,
                self.sydent.server_name,
                self.sydent.keyring.ed25519
            )
        return sgassoc

    def render_OPTIONS(self, request):
        send_cors(request)
        return b''<|MERGE_RESOLUTION|>--- conflicted
+++ resolved
@@ -23,12 +23,8 @@
 import signedjson.sign
 
 from sydent.http.servlets import get_args, jsonwrap, send_cors, MatrixRestError
-<<<<<<< HEAD
+from sydent.util import json_decoder
 
-=======
-from sydent.http.auth import authIfV2
-from sydent.util import json_decoder
->>>>>>> 2e6b00a2
 
 logger = logging.getLogger(__name__)
 
