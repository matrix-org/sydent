# Copyright 2019 The Matrix.org Foundation C.I.C.
#
# Licensed under the Apache License, Version 2.0 (the "License");
# you may not use this file except in compliance with the License.
# You may obtain a copy of the License at
#
#     http://www.apache.org/licenses/LICENSE-2.0
#
# Unless required by applicable law or agreed to in writing, software
# distributed under the License is distributed on an "AS IS" BASIS,
# WITHOUT WARRANTIES OR CONDITIONS OF ANY KIND, either express or implied.
# See the License for the specific language governing permissions and
# limitations under the License.

import logging
from typing import Any, Dict, List, Optional, Set

import yaml

logger = logging.getLogger(__name__)


<<<<<<< HEAD
class Terms:
    def __init__(self, yamlObj):
=======
class Terms(object):
    def __init__(self, yamlObj: Optional[Dict[str, Any]]) -> None:
>>>>>>> 733272ad
        """
        :param yamlObj: The parsed YAML.
        :type yamlObj: dict[str, any] or None
        """
        self._rawTerms = yamlObj

    def getMasterVersion(self) -> Optional[str]:
        """
        :return: The global (master) version of the terms, or None if there
            are no terms of service for this server.
        :rtype: unicode or None
        """
        version = None if self._rawTerms is None else self._rawTerms["master_version"]

        # Ensure we're dealing with unicode.
        if version and isinstance(version, bytes):
            version = version.decode("UTF-8")

        return version

    def getForClient(self) -> Dict[str, dict]:
        """
        :return: A dict which value for the "policies" key is a dict which contains the
            "docs" part of the terms' YAML. That nested dict is empty if no terms.
        :rtype: dict[str, dict]
        """
        policies = {}
        if self._rawTerms is not None:
            for docName, doc in self._rawTerms["docs"].items():
                policies[docName] = {
                    "version": doc["version"],
                }
                policies[docName].update(doc["langs"])
        return {"policies": policies}

    def getUrlSet(self) -> Set[str]:
        """
        :return: All the URLs for the terms in a set. Empty set if no terms.
        :rtype: set[unicode]
        """
        urls = set()
        if self._rawTerms is not None:
            for docName, doc in self._rawTerms["docs"].items():
                for langName, lang in doc["langs"].items():
                    url = lang["url"]

                    # Ensure we're dealing with unicode.
                    if url and isinstance(url, bytes):
                        url = url.decode("UTF-8")

                    urls.add(url)
        return urls

    def urlListIsSufficient(self, urls: List[str]) -> bool:
        """
        Checks whether the provided list of URLs (which represents the list of terms
        accepted by the user) is enough to allow the creation of the user's account.

        :param urls: The list of URLs of terms the user has accepted.
        :type urls: list[unicode]

        :return: Whether the list is sufficient to allow the creation of the user's
            account.
        :rtype: bool
        """
        agreed = set()
        urlset = set(urls)

        if self._rawTerms is not None:
            for docName, doc in self._rawTerms["docs"].items():
                for lang in doc["langs"].values():
                    if lang["url"] in urlset:
                        agreed.add(docName)
                        break

        required = set(self._rawTerms["docs"].keys())
        return agreed == required


def get_terms(sydent) -> Optional[Terms]:
    """Read and parse terms as specified in the config.

    :returns Terms
    """
    try:
        termsYaml = None
        termsPath = sydent.cfg.get("general", "terms.path")
        if termsPath == "":
            return Terms(None)

        with open(termsPath) as fp:
            termsYaml = yaml.full_load(fp)
        if "master_version" not in termsYaml:
            raise Exception("No master version")
        if "docs" not in termsYaml:
            raise Exception("No 'docs' key in terms")
        for docName, doc in termsYaml["docs"].items():
            if "version" not in doc:
                raise Exception("'%s' has no version" % (docName,))
            if "langs" not in doc:
                raise Exception("'%s' has no langs" % (docName,))
            for langKey, lang in doc["langs"].items():
                if "name" not in lang:
                    raise Exception(
                        "lang '%s' of doc %s has no name" % (langKey, docName)
                    )
                if "url" not in lang:
                    raise Exception(
                        "lang '%s' of doc %s has no url" % (langKey, docName)
                    )

        return Terms(termsYaml)
    except Exception:
        logger.exception(
            "Couldn't read terms file '%s'", sydent.cfg.get("general", "terms.path")
        )
        return None<|MERGE_RESOLUTION|>--- conflicted
+++ resolved
@@ -20,13 +20,8 @@
 logger = logging.getLogger(__name__)
 
 
-<<<<<<< HEAD
 class Terms:
-    def __init__(self, yamlObj):
-=======
-class Terms(object):
     def __init__(self, yamlObj: Optional[Dict[str, Any]]) -> None:
->>>>>>> 733272ad
         """
         :param yamlObj: The parsed YAML.
         :type yamlObj: dict[str, any] or None
