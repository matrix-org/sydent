# -*- coding: utf-8 -*-

# Copyright 2014 OpenMarket Ltd
# Copyright 2018, 2019 New Vector Ltd
#
# Licensed under the Apache License, Version 2.0 (the "License");
# you may not use this file except in compliance with the License.
# You may obtain a copy of the License at
#
#     http://www.apache.org/licenses/LICENSE-2.0
#
# Unless required by applicable law or agreed to in writing, software
# distributed under the License is distributed on an "AS IS" BASIS,
# WITHOUT WARRANTIES OR CONDITIONS OF ANY KIND, either express or implied.
# See the License for the specific language governing permissions and
# limitations under the License.
from __future__ import absolute_import

import collections
import logging
import math
import signedjson.sign
from sydent.db.invite_tokens import JoinTokenStore

from sydent.db.threepid_associations import LocalAssociationStore

from sydent.util import time_msec
from sydent.util.hash import sha256_and_url_safe_base64
from sydent.db.hashing_metadata import HashingMetadataStore
from sydent.threepid.signer import Signer
from sydent.http.httpclient import FederationHttpClient

from sydent.threepid import ThreepidAssociation

from twisted.internet import defer

logger = logging.getLogger(__name__)

def parseMxid(mxid):
    if len(mxid) > 255:
        raise Exception("This mxid is too long")

    if len(mxid) == 0 or mxid[0:1] != "@":
        raise Exception("mxid does not start with '@'")

    parts = mxid[1:].split(':', 1)
    if len(parts) != 2:
        raise Exception("Not enough colons in mxid")

    return parts

class BindingNotPermittedException(Exception):
    pass

class ThreepidBinder:
    # the lifetime of a 3pid association
    THREEPID_ASSOCIATION_LIFETIME_MS = 100 * 365 * 24 * 60 * 60 * 1000

    def __init__(self, sydent, info):
        self.sydent = sydent
        self._info = info
        self.hashing_store = HashingMetadataStore(sydent)

    def addBinding(self, medium, address, mxid):
        """
        Binds the given 3pid to the given mxid.

        It's assumed that we have somehow validated that the given user owns
        the given 3pid

<<<<<<< HEAD
        Args:
            medium (str): the type of 3pid
            address (str): the 3pid
            mxid (str): the mxid to bind it to
        Returns: The resulting signed association
=======
        :param medium: The medium of the 3PID to bind.
        :type medium: unicode
        :param address: The address of the 3PID to bind.
        :type address: unicode
        :param mxid: The MXID to bind the 3PID to.
        :type mxid: unicode

        :return: The signed association.
        :rtype: dict[str, any]
>>>>>>> 1156e5e1
        """
        mxidParts = parseMxid(mxid)
        result = self._info.match_user_id(medium, address)
        possible_hses = []
        if 'hs' in result:
            possible_hses.append(result['hs'])
        if 'shadow_hs' in result:
            possible_hses.append(result['shadow_hs'])

        if mxidParts[1] not in possible_hses:
            logger.info("Denying bind of %r/%r -> %r (info result: %r)", medium, address, mxid, result)
            raise BindingNotPermittedException()

        localAssocStore = LocalAssociationStore(self.sydent)

        # Fill out the association details
        createdAt = time_msec()
        expires = createdAt + ThreepidBinder.THREEPID_ASSOCIATION_LIFETIME_MS

        # Hash the medium + address and store that hash for the purposes of
        # later lookups
        str_to_hash = u' '.join(
            [address, medium, self.hashing_store.get_lookup_pepper()],
        )
        lookup_hash = sha256_and_url_safe_base64(str_to_hash)

        assoc = ThreepidAssociation(
            medium, address, lookup_hash, mxid, createdAt, createdAt, expires,
        )

        localAssocStore.addOrUpdateAssociation(assoc)

        self.sydent.pusher.doLocalPush()

        signer = Signer(self.sydent)
        sgassoc = signer.signedThreePidAssociation(assoc)
        return sgassoc

    def notifyPendingInvites(self, assoc):
        # this is called back by the replication code once we see new bindings
        # (including local ones created by addBinding() above)

        joinTokenStore = JoinTokenStore(self.sydent)
        pendingJoinTokens = joinTokenStore.getTokens(assoc.medium, assoc.address)
        invites = []
        for token in pendingJoinTokens:
            # only notify for join tokens we created ourselves,
            # not replicated ones: the HS can only claim the 3pid
            # invite if it has a signature from the IS whose public
            # key is in the 3pid invite event. This will only be us
            # if we created the invite, not if the invite was replicated
            # to us.
            if token['origin_server'] is None:
                token["mxid"] = assoc.mxid
                token["signed"] = {
                    "mxid": assoc.mxid,
                    "token": token["token"],
                }
                token["signed"] = signedjson.sign.sign_json(token["signed"], self.sydent.server_name, self.sydent.keyring.ed25519)
                invites.append(token)
        if len(invites) > 0:
            assoc.extra_fields["invites"] = invites
            joinTokenStore.markTokensAsSent(assoc.medium, assoc.address)

            signer = Signer(self.sydent)
            sgassoc = signer.signedThreePidAssociation(assoc)

            self._notify(sgassoc, 0)

            return sgassoc
        return None

    def removeBinding(self, threepid, mxid):
        localAssocStore = LocalAssociationStore(self.sydent)
        localAssocStore.removeAssociation(threepid, mxid)
        self.sydent.pusher.doLocalPush()

    @defer.inlineCallbacks
    def _notify(self, assoc, attempt):
        """
        Sends data about a new association (and, if necessary, the associated invites)
        to the associated MXID's homeserver.

        :param assoc: The association to send down to the homeserver.
        :type assoc: dict[str, any]
        :param attempt: The number of previous attempts to send this association.
        :type attempt: int
        """
        mxid = assoc["mxid"]
        mxid_parts = mxid.split(":", 1)
        if len(mxid_parts) != 2:
            logger.error(
                "Can't notify on bind for unparseable mxid %s. Not retrying.",
                assoc["mxid"],
            )
            return

        post_url = "matrix://%s/_matrix/federation/v1/3pid/onbind" % (
            mxid_parts[1],
        )

        logger.info("Making bind callback to: %s", post_url)

        # Make a POST to the chosen Synapse server
        http_client = FederationHttpClient(self.sydent)
        try:
            response = yield http_client.post_json_get_nothing(post_url, assoc, {})
        except Exception as e:
            self._notifyErrback(assoc, attempt, e)
            return

        # If the request failed, try again with exponential backoff
        if response.code != 200:
            self._notifyErrback(
                assoc, attempt, "Non-OK error code received (%d)" % response.code
            )
        else:
            logger.info("Successfully notified on bind for %s" % (mxid,))

            # Only remove sent tokens when they've been successfully sent.
            try:
                joinTokenStore = JoinTokenStore(self.sydent)
                joinTokenStore.deleteTokens(assoc["medium"], assoc["address"])
                logger.info(
                    "Successfully deleted invite for %s from the store",
                    assoc["address"],
                )
            except Exception as e:
                logger.exception(
                    "Couldn't remove invite for %s from the store",
                    assoc["address"],
                )

    def _notifyErrback(self, assoc, attempt, error):
        """
        Handles errors when trying to send an association down to a homeserver by
        logging the error and scheduling a new attempt.

        :param assoc: The association to send down to the homeserver.
        :type assoc: dict[str, any]
        :param attempt: The number of previous attempts to send this association.
        :type attempt: int
        :param error: The error that was raised when trying to send the association.
        :type error: Exception
        """
        logger.warning(
            "Error notifying on bind for %s: %s - rescheduling", assoc["mxid"], error
        )
        self.sydent.reactor.callLater(
            math.pow(2, attempt), self._notify, assoc, attempt + 1
        )

    # The below is lovingly ripped off of synapse/http/endpoint.py

    _Server = collections.namedtuple("_Server", "priority weight host port")<|MERGE_RESOLUTION|>--- conflicted
+++ resolved
@@ -68,13 +68,6 @@
         It's assumed that we have somehow validated that the given user owns
         the given 3pid
 
-<<<<<<< HEAD
-        Args:
-            medium (str): the type of 3pid
-            address (str): the 3pid
-            mxid (str): the mxid to bind it to
-        Returns: The resulting signed association
-=======
         :param medium: The medium of the 3PID to bind.
         :type medium: unicode
         :param address: The address of the 3PID to bind.
@@ -84,7 +77,6 @@
 
         :return: The signed association.
         :rtype: dict[str, any]
->>>>>>> 1156e5e1
         """
         mxidParts = parseMxid(mxid)
         result = self._info.match_user_id(medium, address)
