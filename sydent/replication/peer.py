# -*- coding: utf-8 -*-

# Copyright 2014 OpenMarket Ltd
# Copyright 2019 New Vector Ltd
#
# Licensed under the Apache License, Version 2.0 (the "License");
# you may not use this file except in compliance with the License.
# You may obtain a copy of the License at
#
#     http://www.apache.org/licenses/LICENSE-2.0
#
# Unless required by applicable law or agreed to in writing, software
# distributed under the License is distributed on an "AS IS" BASIS,
# WITHOUT WARRANTIES OR CONDITIONS OF ANY KIND, either express or implied.
# See the License for the specific language governing permissions and
# limitations under the License.
import ConfigParser

from sydent.db.threepid_associations import GlobalAssociationStore
from sydent.threepid import threePidAssocFromDict
from sydent.config import ConfigError
from unpaddedbase64 import decode_base64

import signedjson.sign
import signedjson.key

import logging
import json
import binascii

from twisted.internet import defer
from twisted.web.client import readBody

logger = logging.getLogger(__name__)

SIGNING_KEY_ALGORITHM = "ed25519"


class Peer(object):
    def __init__(self, servername, pubkeys):
        self.servername = servername
        self.pubkeys = pubkeys

    def pushUpdates(self, sgAssocs):
        """
        :param sgAssocs: Sequence of (originId, sgAssoc) tuples where originId is the id on the creating server and
                        sgAssoc is the json object of the signed association
        :return a deferred
        """
        pass


class LocalPeer(Peer):
    """
    The local peer (ourselves: essentially copying from the local associations table to the global one)
    """
    def __init__(self, sydent):
        super(LocalPeer, self).__init__(sydent.server_name, {})
        self.sydent = sydent

        globalAssocStore = GlobalAssociationStore(self.sydent)
        self.lastId = globalAssocStore.lastIdFromServer(self.servername)
        if self.lastId is None:
            self.lastId = -1

    def pushUpdates(self, sgAssocs):
        globalAssocStore = GlobalAssociationStore(self.sydent)
        for localId in sgAssocs:
            if localId > self.lastId:
                assocObj = threePidAssocFromDict(sgAssocs[localId])
                if assocObj.mxid is not None:
                    # We can probably skip verification for the local peer (although it could be good as a sanity check)
                    globalAssocStore.addAssociation(assocObj, json.dumps(sgAssocs[localId]),
                                                    self.sydent.server_name, localId)
                else:
                    globalAssocStore.removeAssociation(assocObj.medium, assocObj.address)

        d = defer.succeed(True)
        return d


class RemotePeer(Peer):
    def __init__(self, sydent, server_name, port, pubkeys):
        super(RemotePeer, self).__init__(server_name, pubkeys)
        self.sydent = sydent

        # look up or build the replication URL
        try:
            replication_url = sydent.cfg.get(
                "peer.%s" % server_name, "base_replication_url",
            )
        except (ConfigParser.NoSectionError, ConfigParser.NoOptionError):
            if not port:
                port = 1001
            replication_url = "https://%s:%i" % (server_name, port)

        if replication_url[-1:] != '/':
            replication_url += "/"

        replication_url += "_matrix/identity/replicate/v1/push"
        self.replication_url = replication_url

        # Get verify key for this peer

        # Check if their key is base64 or hex encoded
        pubkey = self.pubkeys[SIGNING_KEY_ALGORITHM]
        try:
            # Check for hex encoding
<<<<<<< HEAD
            pubkey_decoded = int(pubkey, 16)
            logger.warn("Peer %s public key is hex encoded. Please update to base64 encoding", server_name)
        except:
=======
            int(pubkey, 16)

            # Decode hex into bytes
            pubkey_decoded = binascii.unhexlify(pubkey)

            logger.warn("Peer public key of %s is hex encoded. Please update to base64 encoding", server_name)
        except ValueError:
>>>>>>> 7ccd5235
            # Check for base64 encoding
            try:
                pubkey_decoded = decode_base64(pubkey)
            except Exception as e:
<<<<<<< HEAD
                logger.fatal("Unable to decode peer %s public key: %s", server_name, e)
                raise SystemExit
=======
                raise ConfigError(
                    "Unable to decode public key for peer %s: %s" % (server_name, e),
                )
>>>>>>> 7ccd5235

        self.verify_key = signedjson.key.decode_verify_key_bytes(SIGNING_KEY_ALGORITHM + ":", pubkey_decoded)

        # Attach metadata
        self.verify_key.alg = SIGNING_KEY_ALGORITHM
        self.verify_key.version = 0

    def verifySignedAssociation(self, assoc):
        """Verifies a signature on a signed association.

        :param assoc: A signed association.
        :type assoc: Dict
        """
        if not 'signatures' in assoc:
            raise NoSignaturesException()

        key_ids = signedjson.sign.signature_ids(assoc, self.servername)
        if not key_ids or len(key_ids) == 0 or not key_ids[0].startswith(SIGNING_KEY_ALGORITHM + ":"):
            e = NoMatchingSignatureException()
            e.foundSigs = assoc['signatures'].keys()
            e.requiredServername = self.servername
            raise e

        # Verify the JSON
        signedjson.sign.verify_signed_json(assoc, self.servername, self.verify_key)

    def pushUpdates(self, sgAssocs):
        body = {'sgAssocs': sgAssocs}

        reqDeferred = self.sydent.replicationHttpsClient.postJson(
            self.replication_url, body
        )

        # XXX: We'll also need to prune the deleted associations out of the
        # local associations table once they've been replicated to all peers
        # (ie. remove the record we kept in order to propagate the deletion to
        # other peers).

        updateDeferred = defer.Deferred()

        reqDeferred.addCallback(self._pushSuccess, updateDeferred=updateDeferred)
        reqDeferred.addErrback(self._pushFailed, updateDeferred=updateDeferred)

        return updateDeferred

    def _pushSuccess(self, result, updateDeferred):
        if result.code >= 200 and result.code < 300:
            updateDeferred.callback(result)
        else:
            d = readBody(result)
            d.addCallback(self._failedPushBodyRead, updateDeferred=updateDeferred)
            d.addErrback(self._pushFailed, updateDeferred=updateDeferred)

    def _failedPushBodyRead(self, body, updateDeferred):
        errObj = json.loads(body)
        e = RemotePeerError()
        e.errorDict = errObj
        updateDeferred.errback(e)

    def _pushFailed(self, failure, updateDeferred):
        updateDeferred.errback(failure)
        return None


class NoSignaturesException(Exception):
    pass


class NoMatchingSignatureException(Exception):
    def __str__(self):
        return "Found signatures: %s, required server name: %s" % (self.foundSigs, self.requiredServername)


class RemotePeerError(Exception):
    def __str__(self):
        return repr(self.errorDict)<|MERGE_RESOLUTION|>--- conflicted
+++ resolved
@@ -106,11 +106,6 @@
         pubkey = self.pubkeys[SIGNING_KEY_ALGORITHM]
         try:
             # Check for hex encoding
-<<<<<<< HEAD
-            pubkey_decoded = int(pubkey, 16)
-            logger.warn("Peer %s public key is hex encoded. Please update to base64 encoding", server_name)
-        except:
-=======
             int(pubkey, 16)
 
             # Decode hex into bytes
@@ -118,19 +113,13 @@
 
             logger.warn("Peer public key of %s is hex encoded. Please update to base64 encoding", server_name)
         except ValueError:
->>>>>>> 7ccd5235
             # Check for base64 encoding
             try:
                 pubkey_decoded = decode_base64(pubkey)
             except Exception as e:
-<<<<<<< HEAD
-                logger.fatal("Unable to decode peer %s public key: %s", server_name, e)
-                raise SystemExit
-=======
                 raise ConfigError(
                     "Unable to decode public key for peer %s: %s" % (server_name, e),
                 )
->>>>>>> 7ccd5235
 
         self.verify_key = signedjson.key.decode_verify_key_bytes(SIGNING_KEY_ALGORITHM + ":", pubkey_decoded)
 
