--- conflicted
+++ resolved
@@ -72,9 +72,6 @@
             self.lastId = -1
 
     def pushUpdates(self, sgAssocs):
-<<<<<<< HEAD
-        """Push updates from local associations table to the global one."""
-=======
         """
         Saves the given associations in the global associations store. Only stores an
         association if its ID is greater than the last seen ID.
@@ -85,7 +82,6 @@
         :return: True
         :rtype: twisted.internet.defer.Deferred[bool]
         """
->>>>>>> edc80d19
         globalAssocStore = GlobalAssociationStore(self.sydent)
         for localId in sgAssocs:
             if localId > self.lastId:
@@ -114,7 +110,18 @@
 
 
 class RemotePeer(Peer):
-    def __init__(self, sydent, server_name, port, pubkeys, lastSentVersion):
+    def __init__(
+            self,
+            sydent,
+            server_name,
+            port,
+            pubkeys,
+            lastSentAssocsId,
+            lastSentInviteTokensId,
+            lastSentInviteUpdatesId,
+            lastSentEphemeralKeysId,
+            shadow,
+    ):
         """
         :param sydent: The current Sydent instance.
         :type sydent: sydent.sydent.Sydent
@@ -124,13 +131,26 @@
         :type port: int
         :param pubkeys: The peer's public keys in a dict[key_id, key_b64]
         :type pubkeys: dict[unicode, unicode]
-        :param lastSentVersion: The ID of the last association sent to the peer.
-        :type lastSentVersion: int
+        :param lastSentAssocsId: The ID of the last association sent to the peer.
+        :type lastSentAssocsId: int
+        :param lastSentInviteTokensId: The ID of the last invite token sent to the peer.
+        :type lastSentInviteTokensId: int
+        :param lastSentInviteUpdatesId: The ID of the last invite token update sent to
+            the peer.
+        :type lastSentInviteUpdatesId: int
+        :param lastSentEphemeralKeysId: The ID of the last ephemeral key sent to the peer.
+        :type lastSentEphemeralKeysId: int
+        :param shadow: Whether the peer is a shadow one.
+        :type shadow: bool
         """
         super(RemotePeer, self).__init__(server_name, pubkeys)
         self.sydent = sydent
         self.port = port
-        self.lastSentVersion = lastSentVersion
+        self.lastSentAssocsId = lastSentAssocsId
+        self.lastSentInviteTokensId = lastSentInviteTokensId
+        self.lastSentInviteUpdatesId = lastSentInviteUpdatesId
+        self.lastSentEphemeralKeysId = lastSentEphemeralKeysId
+        self.shadow = shadow
 
         # look up or build the replication URL
         try:
@@ -195,32 +215,18 @@
         # Verify the JSON
         signedjson.sign.verify_signed_json(assoc, self.servername, self.verify_key)
 
-    def pushUpdates(self, sgAssocs):
-<<<<<<< HEAD
-        """Push updates to a remote peer.
-
-        :param data: A dictionary of possible `sg_assocs`, `invite_tokens`
-            and `ephemeral_public_keys` keys.
-        :type data: Dict
-        :returns a deferred.
-        :rtype: Deferred
-        """
-
-=======
+    def pushUpdates(self, data):
         """
         Pushes the given associations to the peer.
 
-        :param sgAssocs: The associations to push.
-        :type sgAssocs: dict[int, dict[str, any]]
+        :param data: The data to push to the peer.
+        :type data: dict[str, dict[any, any]]
 
         :return: A deferred which results in the response to the push request.
         :rtype: twisted.internet.defer.Deferred[twisted.web.iweb.IResponse]
         """
->>>>>>> edc80d19
-        body = {'sgAssocs': sgAssocs}
-
         reqDeferred = self.sydent.replicationHttpsClient.postJson(
-            self.replication_url, body
+            self.replication_url, data
         )
 
         # XXX: We'll also need to prune the deleted associations out of the
