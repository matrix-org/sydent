# Copyright 2014 OpenMarket Ltd
# Copyright 2019 New Vector Ltd
#
# Licensed under the Apache License, Version 2.0 (the "License");
# you may not use this file except in compliance with the License.
# You may obtain a copy of the License at
#
#     http://www.apache.org/licenses/LICENSE-2.0
#
# Unless required by applicable law or agreed to in writing, software
# distributed under the License is distributed on an "AS IS" BASIS,
# WITHOUT WARRANTIES OR CONDITIONS OF ANY KIND, either express or implied.
# See the License for the specific language governing permissions and
# limitations under the License.

import binascii
import configparser
import json
import logging
from typing import TYPE_CHECKING, Any, Dict

<<<<<<< HEAD
import signedjson.key
import signedjson.sign
=======
import signedjson.key  # type: ignore
import signedjson.sign  # type: ignore
from six.moves import configparser
>>>>>>> 733272ad
from twisted.internet import defer
from twisted.internet.defer import Deferred
from twisted.web.client import readBody
from twisted.web.iweb import IResponse
from unpaddedbase64 import decode_base64  # type: ignore

from sydent.config import ConfigError
from sydent.db.hashing_metadata import HashingMetadataStore
from sydent.db.threepid_associations import GlobalAssociationStore
from sydent.threepid import threePidAssocFromDict
from sydent.util import json_decoder
from sydent.util.hash import sha256_and_url_safe_base64

if TYPE_CHECKING:
    from sydent.sydent import Sydent

logger = logging.getLogger(__name__)

SIGNING_KEY_ALGORITHM = "ed25519"


class Peer:
    def __init__(self, servername, pubkeys):
        self.servername = servername
        self.pubkeys = pubkeys
        self.is_being_pushed_to = False

    def pushUpdates(self, sgAssocs) -> "Deferred":
        """
        :param sgAssocs: Sequence of (originId, sgAssoc) tuples where originId is the id on the creating server and
                        sgAssoc is the json object of the signed association
        :return a deferred
        """
        pass


class LocalPeer(Peer):
    """
    The local peer (ourselves: essentially copying from the local associations table to the global one)
    """

<<<<<<< HEAD
    def __init__(self, sydent):
        super().__init__(sydent.server_name, {})
=======
    def __init__(self, sydent: "Sydent") -> None:
        super(LocalPeer, self).__init__(sydent.server_name, {})
>>>>>>> 733272ad
        self.sydent = sydent
        self.hashing_store = HashingMetadataStore(sydent)

        globalAssocStore = GlobalAssociationStore(self.sydent)
        self.lastId = globalAssocStore.lastIdFromServer(self.servername)
        if self.lastId is None:
            self.lastId = -1

    def pushUpdates(self, sgAssocs: Dict[int, Dict[str, Any]]) -> "Deferred":
        """
        Saves the given associations in the global associations store. Only stores an
        association if its ID is greater than the last seen ID.

        :param sgAssocs: The associations to save.
        :type sgAssocs: dict[int, dict[str, any]]

        :return: True
        :rtype: twisted.internet.defer.Deferred[bool]
        """
        globalAssocStore = GlobalAssociationStore(self.sydent)
        for localId in sgAssocs:
            if localId > self.lastId:
                assocObj = threePidAssocFromDict(sgAssocs[localId])

                if assocObj.mxid is not None:
                    # Assign a lookup_hash to this association
                    str_to_hash = " ".join(
                        [
                            assocObj.address,
                            assocObj.medium,
                            self.hashing_store.get_lookup_pepper(),
                        ],
                    )
                    assocObj.lookup_hash = sha256_and_url_safe_base64(str_to_hash)

                    # We can probably skip verification for the local peer (although it could
                    # be good as a sanity check)
                    globalAssocStore.addAssociation(
                        assocObj,
                        json.dumps(sgAssocs[localId]),
                        self.sydent.server_name,
                        localId,
                    )
                else:
                    globalAssocStore.removeAssociation(
                        assocObj.medium, assocObj.address
                    )

        d = defer.succeed(True)
        return d


class RemotePeer(Peer):
    def __init__(
        self,
        sydent: "Sydent",
        server_name: str,
        port: int,
        pubkeys: Dict[str, str],
        lastSentVersion: int,
    ) -> None:
        """
        :param sydent: The current Sydent instance.
        :type sydent: sydent.sydent.Sydent
        :param server_name: The peer's server name.
        :type server_name: unicode
        :param port: The peer's port.
        :type port: int
        :param pubkeys: The peer's public keys in a dict[key_id, key_b64]
        :type pubkeys: dict[unicode, unicode]
        :param lastSentVersion: The ID of the last association sent to the peer.
        :type lastSentVersion: int
        """
        super().__init__(server_name, pubkeys)
        self.sydent = sydent
        self.port = port
        self.lastSentVersion = lastSentVersion

        # look up or build the replication URL
        try:
            replication_url = sydent.cfg.get(
                "peer.%s" % server_name,
                "base_replication_url",
            )
        except (configparser.NoSectionError, configparser.NoOptionError):
            if not port:
                port = 1001
            replication_url = "https://%s:%i" % (server_name, port)

        if replication_url[-1:] != "/":
            replication_url += "/"

        replication_url += "_matrix/identity/replicate/v1/push"
        self.replication_url = replication_url

        # Get verify key for this peer

        # Check if their key is base64 or hex encoded
        pubkey = self.pubkeys[SIGNING_KEY_ALGORITHM]
        try:
            # Check for hex encoding
            int(pubkey, 16)

            # Decode hex into bytes
            pubkey_decoded = binascii.unhexlify(pubkey)

            logger.warning(
                "Peer public key of %s is hex encoded. Please update to base64 encoding",
                server_name,
            )
        except ValueError:
            # Check for base64 encoding
            try:
                pubkey_decoded = decode_base64(pubkey)
            except Exception as e:
                raise ConfigError(
                    "Unable to decode public key for peer %s: %s" % (server_name, e),
                )

        self.verify_key = signedjson.key.decode_verify_key_bytes(
            SIGNING_KEY_ALGORITHM + ":", pubkey_decoded
        )

        # Attach metadata
        self.verify_key.alg = SIGNING_KEY_ALGORITHM
        self.verify_key.version = 0

    def verifySignedAssociation(self, assoc: Dict[Any, Any]) -> None:
        """Verifies a signature on a signed association. Raises an exception if the
        signature is incorrect or couldn't be verified.

        :param assoc: A signed association.
        :type assoc: dict[any, any]
        """
        if "signatures" not in assoc:
            raise NoSignaturesException()

        key_ids = signedjson.sign.signature_ids(assoc, self.servername)
        if (
            not key_ids
            or len(key_ids) == 0
            or not key_ids[0].startswith(SIGNING_KEY_ALGORITHM + ":")
        ):
            e = NoMatchingSignatureException()
            e.foundSigs = assoc["signatures"].keys()
            e.requiredServername = self.servername
            raise e

        # Verify the JSON
        signedjson.sign.verify_signed_json(assoc, self.servername, self.verify_key)

    def pushUpdates(self, sgAssocs: Dict[int, Dict[str, Any]]) -> "Deferred":
        """
        Pushes the given associations to the peer.

        :param sgAssocs: The associations to push.
        :type sgAssocs: dict[int, dict[str, any]]

        :return: A deferred which results in the response to the push request.
        :rtype: twisted.internet.defer.Deferred[twisted.web.iweb.IResponse]
        """
        body = {"sgAssocs": sgAssocs}

        reqDeferred = self.sydent.replicationHttpsClient.postJson(
            self.replication_url, body
        )

        # XXX: We'll also need to prune the deleted associations out of the
        # local associations table once they've been replicated to all peers
        # (ie. remove the record we kept in order to propagate the deletion to
        # other peers).

        updateDeferred = defer.Deferred()

        reqDeferred.addCallback(self._pushSuccess, updateDeferred=updateDeferred)
        reqDeferred.addErrback(self._pushFailed, updateDeferred=updateDeferred)

        return updateDeferred

    def _pushSuccess(
        self,
        result: "IResponse",
        updateDeferred: "Deferred",
    ) -> None:
        """
        Processes a successful push request. If the request resulted in a status code
        that's not a success, consider it a failure

        :param result: The HTTP response.
        :type result: twisted.web.iweb.IResponse
        :param updateDeferred: The deferred to make either succeed or fail depending on
            the status code.
        :type updateDeferred: twisted.internet.defer.Deferred
        """
        if result.code >= 200 and result.code < 300:
            updateDeferred.callback(result)
        else:
            d = readBody(result)
            d.addCallback(self._failedPushBodyRead, updateDeferred=updateDeferred)
            d.addErrback(self._pushFailed, updateDeferred=updateDeferred)

    def _failedPushBodyRead(self, body: bytes, updateDeferred: "Deferred") -> None:
        """
        Processes a response body from a failed push request, then calls the error
        callback of the provided deferred.

        :param body: The response body.
        :type body: bytes
        :param updateDeferred: The deferred to call the error callback of.
        :type updateDeferred: twisted.internet.defer.Deferred
        """
        errObj = json_decoder.decode(body.decode("utf8"))
        e = RemotePeerError()
        e.errorDict = errObj
        updateDeferred.errback(e)

    def _pushFailed(
        self,
        failure,
        updateDeferred: "Deferred",
    ) -> None:
        """
        Processes a failed push request, by calling the error callback of the given
        deferred with it.

        :param failure: The failure to process.
        :type failure: twisted.python.failure.Failure
        :param updateDeferred: The deferred to call the error callback of.
        :type updateDeferred: twisted.internet.defer.Deferred
        """
        updateDeferred.errback(failure)
        return None


class NoSignaturesException(Exception):
    pass


class NoMatchingSignatureException(Exception):
    def __str__(self):
        return "Found signatures: %s, required server name: %s" % (
            self.foundSigs,
            self.requiredServername,
        )


class RemotePeerError(Exception):
    def __str__(self):
        return repr(self.errorDict)<|MERGE_RESOLUTION|>--- conflicted
+++ resolved
@@ -19,14 +19,8 @@
 import logging
 from typing import TYPE_CHECKING, Any, Dict
 
-<<<<<<< HEAD
 import signedjson.key
 import signedjson.sign
-=======
-import signedjson.key  # type: ignore
-import signedjson.sign  # type: ignore
-from six.moves import configparser
->>>>>>> 733272ad
 from twisted.internet import defer
 from twisted.internet.defer import Deferred
 from twisted.web.client import readBody
@@ -68,13 +62,8 @@
     The local peer (ourselves: essentially copying from the local associations table to the global one)
     """
 
-<<<<<<< HEAD
-    def __init__(self, sydent):
+    def __init__(self, sydent: "Sydent") -> None:
         super().__init__(sydent.server_name, {})
-=======
-    def __init__(self, sydent: "Sydent") -> None:
-        super(LocalPeer, self).__init__(sydent.server_name, {})
->>>>>>> 733272ad
         self.sydent = sydent
         self.hashing_store = HashingMetadataStore(sydent)
 
