--- conflicted
+++ resolved
@@ -76,15 +76,11 @@
         allSubstitutions[k+"_forhtml"] = escape(v)
         allSubstitutions[k+"_forurl"] = urllib.parse.quote(v)
 
-<<<<<<< HEAD
-    mailString = open(templateFile, encoding="utf-8").read() % allSubstitutions
-=======
     # We add randomize the multipart boundary to stop user input from
     # conflicting with it.
     allSubstitutions["multipart_boundary"] = generateAlphanumericTokenOfLength(32)
 
-    mailString = open(templateFile).read() % allSubstitutions
->>>>>>> b4d1c27c
+    mailString = open(templateFile, encoding="utf-8").read() % allSubstitutions
     parsedFrom = email.utils.parseaddr(mailFrom)[1]
     parsedTo = email.utils.parseaddr(mailTo)[1]
     if parsedFrom == '' or parsedTo == '':
