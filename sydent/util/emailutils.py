--- conflicted
+++ resolved
@@ -73,21 +73,9 @@
     for k, v in substitutions.items():
         allSubstitutions[k] = v
         allSubstitutions[k+"_forhtml"] = escape(v)
-
-        if six.PY2 and isinstance(v, unicode):
-            # urllib.parse.quote doesn't support unicode in Python 2, because at that
-            # time unicode in URLs weren't a thing. So convert the value to ascii and
-            # ignore error so we don't return an error if a parameter (e.g. the room's
-            # name contains ascii).
-            v = v.encode("utf-8", errors="ignore")
-
         allSubstitutions[k+"_forurl"] = urllib.parse.quote(v)
 
-<<<<<<< HEAD
-    mailString = open(mailTemplateFile, encoding="utf-8").read() % allSubstitutions
-=======
-    mailString = open(templateFile).read() % allSubstitutions
->>>>>>> 2e6b00a2
+    mailString = open(templateFile, encoding="utf-8").read() % allSubstitutions
     parsedFrom = email.utils.parseaddr(mailFrom)[1]
     parsedTo = email.utils.parseaddr(mailTo)[1]
     if parsedFrom == '' or parsedTo == '':
