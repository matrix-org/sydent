# -*- coding: utf-8 -*-

# Copyright 2014-2015 OpenMarket Ltd
#
# Licensed under the Apache License, Version 2.0 (the "License");
# you may not use this file except in compliance with the License.
# You may obtain a copy of the License at
#
#     http://www.apache.org/licenses/LICENSE-2.0
#
# Unless required by applicable law or agreed to in writing, software
# distributed under the License is distributed on an "AS IS" BASIS,
# WITHOUT WARRANTIES OR CONDITIONS OF ANY KIND, either express or implied.
# See the License for the specific language governing permissions and
# limitations under the License.
from __future__ import absolute_import

import email.utils
import logging
import random
import smtplib
import socket
import string

import six
import twisted.python.log
from six.moves import range, urllib

if six.PY2:
    from cgi import escape
else:
    from html import escape

<<<<<<< HEAD
from typing import TYPE_CHECKING, Dict
=======
from typing import TYPE_CHECKING, Any, Dict
>>>>>>> 733272ad

from sydent.util import time_msec
from sydent.util.tokenutils import generateAlphanumericTokenOfLength

if TYPE_CHECKING:
    from sydent.sydent import Sydent

logger = logging.getLogger(__name__)


def sendEmail(
    sydent: "Sydent", templateFile: str, mailTo: str, substitutions: Dict[str, str]
) -> None:
    """
    Sends an email with the given parameters.

    :param sydent: The Sydent instance to use when building the configuration to send the
        email with.
    :type sydent: sydent.sydent.Sydent
    :param templateFile: The filename of the template to use when building the body of the
        email.
    :type templateFile: str
    :param mailTo: The email address to send the email to.
    :type mailTo: unicode
    :param substitutions: The substitutions to use with the template.
    :type substitutions: dict[str, str]
    """
    mailFrom = sydent.cfg.get("email", "email.from")

    myHostname = sydent.cfg.get("email", "email.hostname")
    if myHostname == "":
        myHostname = socket.getfqdn()
    midRandom = "".join([random.choice(string.ascii_letters) for _ in range(16)])
    messageid = "<%d%s@%s>" % (time_msec(), midRandom, myHostname)

    substitutions.update(
        {
            "messageid": messageid,
            "date": email.utils.formatdate(localtime=False),
            "to": mailTo,
            "from": mailFrom,
        }
    )

    allSubstitutions = {}
    for k, v in substitutions.items():
        allSubstitutions[k] = v
        allSubstitutions[k + "_forhtml"] = escape(v)
        allSubstitutions[k + "_forurl"] = urllib.parse.quote(v)

    # We add randomize the multipart boundary to stop user input from
    # conflicting with it.
    allSubstitutions["multipart_boundary"] = generateAlphanumericTokenOfLength(32)

    mailString = open(templateFile).read() % allSubstitutions
    parsedFrom = email.utils.parseaddr(mailFrom)[1]
    parsedTo = email.utils.parseaddr(mailTo)[1]
    if parsedFrom == "" or parsedTo == "":
        logger.info("Couldn't parse from / to address %s / %s", mailFrom, mailTo)
        raise EmailAddressException()

    if parsedTo != mailTo:
        logger.info("Parsed to address changed the address: %s -> %s", mailTo, parsedTo)
        raise EmailAddressException()

    mailServer = sydent.cfg.get("email", "email.smtphost")
    mailPort = sydent.cfg.get("email", "email.smtpport")
    mailUsername = sydent.cfg.get("email", "email.smtpusername")
    mailPassword = sydent.cfg.get("email", "email.smtppassword")
    mailTLSMode = sydent.cfg.get("email", "email.tlsmode")
    logger.info(
        "Sending mail to %s with mail server: %s"
        % (
            mailTo,
            mailServer,
        )
    )
    try:
        if mailTLSMode == "SSL" or mailTLSMode == "TLS":
            smtp = smtplib.SMTP_SSL(mailServer, mailPort, myHostname)
        elif mailTLSMode == "STARTTLS":
            smtp = smtplib.SMTP(mailServer, mailPort, myHostname)
            smtp.starttls()
        else:
            smtp = smtplib.SMTP(mailServer, mailPort, myHostname)
        if mailUsername != "":
            smtp.login(mailUsername, mailPassword)

        # We're using the parsing above to do basic validation, but instead of
        # failing it may munge the address it returns. So we should *not* use
        # that parsed address, as it may not match any validation done
        # elsewhere.
        smtp.sendmail(mailFrom, mailTo, mailString.encode("utf-8"))
        smtp.quit()
    except Exception as origException:
        twisted.python.log.err()
        raise EmailSendException() from origException


class EmailAddressException(Exception):
    pass


class EmailSendException(Exception):
    cause: Any  # type hint added to prevent ""EmailSendException" has no attribute "cause"" error in Mypy
    pass<|MERGE_RESOLUTION|>--- conflicted
+++ resolved
@@ -31,11 +31,7 @@
 else:
     from html import escape
 
-<<<<<<< HEAD
-from typing import TYPE_CHECKING, Dict
-=======
 from typing import TYPE_CHECKING, Any, Dict
->>>>>>> 733272ad
 
 from sydent.util import time_msec
 from sydent.util.tokenutils import generateAlphanumericTokenOfLength
