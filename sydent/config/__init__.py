--- conflicted
+++ resolved
@@ -233,18 +233,7 @@
 
         cfg.read(config_file)
 
-<<<<<<< HEAD
-        # Logging is configured in cfg, but these options must be parsed first
-        # so that we can log while parsing the rest
-        if not skip_logging_setup:
-            setup_logging(cfg)
-
         needs_updating = self._parse_from_config_parser(cfg)
-=======
-        # TODO: Don't alter config file when starting Sydent so that
-        #       it can be set to read-only
-        needs_saving = self.parse_from_config_parser(cfg)
->>>>>>> bf83fe1e
 
         # Don't edit config file when starting Sydent unless it's the first run
         if new_config_file:
@@ -279,44 +268,4 @@
             for option, value in section_dict.items():
                 cfg.set(section, option, value)
 
-<<<<<<< HEAD
-        # This is only ever called by tests so don't configure logging
-        # as tests do this themselves
-
-        self._parse_from_config_parser(cfg)
-
-
-def setup_logging(cfg: ConfigParser) -> None:
-    """
-    Setup logging using the options selected in the config
-
-    :param cfg: the configuration
-    """
-    log_format = "%(asctime)s - %(name)s - %(lineno)d - %(levelname)s" " - %(message)s"
-    formatter = logging.Formatter(log_format)
-
-    logPath = cfg.get("general", "log.path")
-    if logPath != "":
-        handler: logging.StreamHandler = logging.handlers.TimedRotatingFileHandler(
-            logPath, when="midnight", backupCount=365
-        )
-        handler.setFormatter(formatter)
-
-        def sighup(signum, stack):
-            logger.info("Closing log file due to SIGHUP")
-            handler.doRollover()
-            logger.info("Opened new log file due to SIGHUP")
-
-    else:
-        handler = logging.StreamHandler()
-
-    handler.setFormatter(formatter)
-    rootLogger = logging.getLogger("")
-    rootLogger.setLevel(cfg.get("general", "log.level"))
-    rootLogger.addHandler(handler)
-
-    observer = log.PythonLoggingObserver()
-    observer.start()
-=======
-        self.parse_from_config_parser(cfg)
->>>>>>> bf83fe1e
+        self.parse_from_config_parser(cfg)