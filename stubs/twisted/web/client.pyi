--- conflicted
+++ resolved
@@ -1,8 +1,4 @@
-<<<<<<< HEAD
-from typing import Any, BinaryIO, Optional
-=======
 from typing import Any, BinaryIO, Optional, Type, TypeVar
->>>>>>> 48d2e7fb
 
 import twisted.internet
 from twisted.internet.defer import Deferred
