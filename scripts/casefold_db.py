#!/usr/bin/env python
# Copyright 2021 The Matrix.org Foundation C.I.C.
#
# Licensed under the Apache License, Version 2.0 (the "License");
# you may not use this file except in compliance with the License.
# You may obtain a copy of the License at
#
#     http://www.apache.org/licenses/LICENSE-2.0
#
# Unless required by applicable law or agreed to in writing, software
# distributed under the License is distributed on an "AS IS" BASIS,
# WITHOUT WARRANTIES OR CONDITIONS OF ANY KIND, either express or implied.
# See the License for the specific language governing permissions and
# limitations under the License.

import argparse
import json
import os
import sqlite3
import sys
import time
from typing import Any, Dict, List, Optional, Tuple

import attr
import signedjson.sign

from sydent.config import SydentConfig
from sydent.sydent import Sydent
from sydent.util import json_decoder
from sydent.util.emailutils import EmailSendException, sendEmail
from sydent.util.hash import sha256_and_url_safe_base64
from tests.utils import ResolvingMemoryReactorClock

# Maximum number of attempts to send an email.
MAX_ATTEMPTS_FOR_EMAIL = 5


@attr.s(auto_attribs=True)
class UpdateDelta:
    """A row to update in the local_threepid_associations table."""

    address: str
    mxid: str
    lookup_hash: str


@attr.s(auto_attribs=True)
class DeleteDelta:
    """A row to delete from the local_threepid_associations table."""

    address: str
    mxid: str


@attr.s(auto_attribs=True)
class Delta:
    """Delta to apply to the local_threepid_associations table for a single
    case-insensitive email address.
    """

    to_update: UpdateDelta
    to_delete: Optional[List[DeleteDelta]] = None


class CantSendEmailException(Exception):
    """Raised when we didn't succeed to send an email after MAX_ATTEMPTS_FOR_EMAIL
    attempts.
    """

    pass


def calculate_lookup_hash(sydent, address):
    cur = sydent.db.cursor()
    pepper_result = cur.execute("SELECT lookup_pepper from hashing_metadata")
    pepper = pepper_result.fetchone()[0]
    combo = "%s %s %s" % (address, "email", pepper)
    lookup_hash = sha256_and_url_safe_base64(combo)
    return lookup_hash


def sendEmailWithBackoff(
    sydent: Sydent,
    address: str,
    mxid: str,
    test: bool = False,
) -> None:
    """Send an email with exponential backoff - that way we don't stop sending halfway
    through if the SMTP server rejects our email (e.g. because of rate limiting).

    Setting test to True disables the logging.

    Raises a CantSendEmailException if no email could be sent after MAX_ATTEMPTS_FOR_EMAIL
    attempts.
    """

    # Disable backoff if we're running tests.
    backoff = 1 if not test else 0

    for i in range(MAX_ATTEMPTS_FOR_EMAIL):
        try:
            template_file = sydent.get_branded_template(
                None,
                "migration_template.eml",
                ("email", "email.template"),
            )

            sendEmail(
                sydent,
                template_file,
                address,
                {"mxid": mxid},
                log_send_errors=False,
            )
            if not test:
                print("Sent email to %s" % address)

            return
        except EmailSendException:
            if not test:
                print(
                    "Failed to send email to %s (attempt %d/%d)"
                    % (address, i + 1, MAX_ATTEMPTS_FOR_EMAIL)
                )

            time.sleep(backoff)
            backoff *= 2

    raise CantSendEmailException()


def update_local_associations(
<<<<<<< HEAD
    sydent: Sydent, db: sqlite3.Connection, send_email: bool, dry_run: bool
):
=======
    sydent,
    db: sqlite3.Connection,
    send_email: bool,
    dry_run: bool,
    test: bool = False,
) -> None:
>>>>>>> 6c2e8a0c
    """Update the DB table local_threepid_associations so that all stored
    emails are casefolded, and any duplicate mxid's associated with the
    given email are deleted.

    Setting dry_run to True means that the script is being run in dry-run mode
    by the user, i.e. it will run but will not send any email nor update the database.
    Setting test to True means that the function is being called as part of an automated
    test, and therefore we should neither backoff when sending emails or log.

    :return: None
    """
    res = db.execute(
        "SELECT address, mxid FROM local_threepid_associations WHERE medium = 'email'"
        "ORDER BY ts DESC"
    )

    # a dict that associates an email address with correspoinding mxids and lookup hashes
    associations: Dict[str, List[Tuple[str, str, str]]] = {}

    # iterate through selected associations, casefold email, rehash it, and add to
    # associations dict
    for address, mxid in res.fetchall():
        casefold_address = address.casefold()

        # rehash email since hashes are case-sensitive
        lookup_hash = calculate_lookup_hash(sydent, casefold_address)

        if casefold_address in associations:
            associations[casefold_address].append((address, mxid, lookup_hash))
        else:
            associations[casefold_address] = [(address, mxid, lookup_hash)]

    # Deltas to apply to the database, associated with the casefolded address they're for.
    deltas: Dict[str, Delta] = {}

    # Iterate through the results, to build the deltas.
    for casefold_address, assoc_tuples in associations.items():
        # If the row is already in the right state and there's no duplicate, don't compute
        # a delta for it.
        if len(assoc_tuples) == 1 and assoc_tuples[0][0] == casefold_address:
            continue

        deltas[casefold_address] = Delta(
            to_update=UpdateDelta(
                address=assoc_tuples[0][0],
                mxid=assoc_tuples[0][1],
                lookup_hash=assoc_tuples[0][2],
            )
        )

        if len(assoc_tuples) > 1:
            # Iterate over all associations except for the first one, since we've already
            # processed it.
            deltas[casefold_address].to_delete = []
            for address, mxid, _ in assoc_tuples[1:]:
<<<<<<< HEAD
                to_delete.append((address,))
                mxids.append((mxid, address))

    # iterate through the mxids and send email, let's only send one email per mxid
    if send_email and not dry_run:
        for mxid, address in mxids:
            processed_mxids = []

            if mxid in processed_mxids:
                continue
            else:
                if sydent.config.email.template is None:
                    templateFile = sydent.get_branded_template(
                        None,
                        "migration_template.eml",
                    )
                else:
                    templateFile = sydent.config.email.template
=======
                deltas[casefold_address].to_delete.append(
                    DeleteDelta(
                        address=address,
                        mxid=mxid,
                    )
                )
>>>>>>> 6c2e8a0c

    if not test:
        print(f"{len(deltas)} rows to update in local_threepid_associations")

    # Apply the deltas
    for casefolded_address, delta in deltas.items():
        if not test:
            log_msg = f"Updating {casefolded_address}"
            if delta.to_delete is not None:
                log_msg += (
                    f" and deleting {len(delta.to_delete)} rows associated with it"
                )
            print(log_msg)

        try:
            # Delete each association, and send an email mentioning the affected MXID.
            if delta.to_delete is not None:
                for to_delete in delta.to_delete:
                    if send_email and not dry_run:
                        # If the MXID is one that will still be associated with this
                        # email address after this run, don't send an email for it.
                        if to_delete.mxid == delta.to_update.mxid:
                            continue

                        sendEmailWithBackoff(
                            sydent,
                            to_delete.address,
                            to_delete.mxid,
                            test=test,
                        )

                    if not dry_run:
                        cur = db.cursor()
                        cur.execute(
                            "DELETE FROM local_threepid_associations WHERE address = ?",
                            (to_delete.address,),
                        )
                        db.commit()

            # Update the row now that there's no duplicate.
            if not dry_run:
                cur = db.cursor()
                cur.execute(
                    "UPDATE local_threepid_associations SET address = ?, lookup_hash = ? WHERE address = ? AND mxid = ?",
                    (
                        casefolded_address,
                        delta.to_update.lookup_hash,
                        delta.to_update.address,
                        delta.to_update.mxid,
                    ),
                )
                db.commit()

        except CantSendEmailException:
            # If we failed because we couldn't send an email move on to the next address
            # to de-duplicate.
            # We catch this error here rather than when sending the email because we want
            # to avoid deleting rows we can't warn users about, and we don't want to
            # proceed with the subsequent update because there might still be duplicates
            # in the database (since we haven't deleted everything we wanted to delete).
            continue


def update_global_associations(
<<<<<<< HEAD
    sydent: Sydent, db: sqlite3.Connection, send_email: bool, dry_run: bool
):
=======
    sydent,
    db: sqlite3.Connection,
    dry_run: bool,
    test: bool = False,
) -> None:
>>>>>>> 6c2e8a0c
    """Update the DB table global_threepid_associations so that all stored
    emails are casefolded, the signed association is re-signed and any duplicate
    mxid's associated with the given email are deleted.

    Setting dry_run to True means that the script is being run in dry-run mode
    by the user, i.e. it will run but will not send any email nor update the database.
    Setting test to True means that the function is being called as part of an automated
    test, and therefore we should suppress logs.

    :return: None
    """

    # get every row where the local server is origin server and medium is email
    origin_server = sydent.config.general.server_name
    medium = "email"

    cur = db.cursor()
    res = cur.execute(
        "SELECT address, mxid, sgAssoc FROM global_threepid_associations WHERE medium = ?"
        "AND originServer = ? ORDER BY ts DESC",
        (medium, origin_server),
    )

    # dict that stores email address with mxid, email address, lookup hash, and
    # signed association
    associations: Dict[str, List[Tuple[str, str, str, str]]] = {}

    # iterate through selected associations, casefold email, rehash it, re-sign the
    # associations and add to associations dict
    for address, mxid, sg_assoc in res.fetchall():
        casefold_address = address.casefold()

        # rehash the email since hash functions are case-sensitive
        lookup_hash = calculate_lookup_hash(sydent, casefold_address)

        # update signed associations with new casefolded address and re-sign
        sg_assoc = json_decoder.decode(sg_assoc)
        sg_assoc["address"] = address.casefold()
        sg_assoc = json.dumps(
            signedjson.sign.sign_json(
                sg_assoc, sydent.config.general.server_name, sydent.keyring.ed25519
            )
        )

        if casefold_address in associations:
            associations[casefold_address].append(
                (address, mxid, lookup_hash, sg_assoc)
            )
        else:
            associations[casefold_address] = [(address, mxid, lookup_hash, sg_assoc)]

    # list of arguments to update db with
    db_update_args: List[Tuple[Any, str, str, str, str]] = []

    # list of mxids to delete
    to_delete: List[Tuple[str]] = []

    for casefold_address, assoc_tuples in associations.items():
        # If the row is already in the right state and there's no duplicate, don't compute
        # a delta for it.
        if len(assoc_tuples) == 1 and assoc_tuples[0][0] == casefold_address:
            continue

        db_update_args.append(
            (
                casefold_address,
                assoc_tuples[0][2],
                assoc_tuples[0][3],
                assoc_tuples[0][0],
                assoc_tuples[0][1],
            )
        )

        if len(assoc_tuples) > 1:
            # Iterate over all associations except for the first one, since we've already
            # processed it.
            for address, mxid, _, _ in assoc_tuples[1:]:
                to_delete.append((address,))

    if not test:
        print(
            f"{len(to_delete)} rows to delete, {len(db_update_args)} rows to update in global_threepid_associations"
        )

    if not dry_run:
        if len(to_delete) > 0:
            cur.executemany(
                "DELETE FROM global_threepid_associations WHERE address = ?", to_delete
            )

        if len(db_update_args) > 0:
            cur.executemany(
                "UPDATE global_threepid_associations SET address = ?, lookup_hash = ?, sgAssoc = ? WHERE address = ? AND mxid = ?",
                db_update_args,
            )

        db.commit()


if __name__ == "__main__":
    parser = argparse.ArgumentParser(description="Casefold email addresses in database")
    parser.add_argument(
        "--no-email", action="store_true", help="run script but do not send emails"
    )
    parser.add_argument(
        "--dry-run",
        action="store_true",
        help="run script but do not send emails or alter database",
    )

    parser.add_argument("config_path", help="path to the sydent configuration file")

    args = parser.parse_args()

    # if the path the user gives us doesn't work, find it for them
    if not os.path.exists(args.config_path):
        print(f"The config file '{args.config_path}' does not exist.")
        sys.exit(1)

    sydent_config = SydentConfig()
    sydent_config.parse_config_file(args.config_path)

    reactor = ResolvingMemoryReactorClock()
    sydent = Sydent(sydent_config, reactor, False)

    update_global_associations(sydent, sydent.db, dry_run=args.dry_run)
    update_local_associations(
        sydent,
        sydent.db,
        send_email=not args.no_email,
        dry_run=args.dry_run,
    )<|MERGE_RESOLUTION|>--- conflicted
+++ resolved
@@ -102,7 +102,6 @@
             template_file = sydent.get_branded_template(
                 None,
                 "migration_template.eml",
-                ("email", "email.template"),
             )
 
             sendEmail(
@@ -130,17 +129,12 @@
 
 
 def update_local_associations(
-<<<<<<< HEAD
-    sydent: Sydent, db: sqlite3.Connection, send_email: bool, dry_run: bool
-):
-=======
-    sydent,
+    sydent: Sydent,
     db: sqlite3.Connection,
     send_email: bool,
     dry_run: bool,
     test: bool = False,
 ) -> None:
->>>>>>> 6c2e8a0c
     """Update the DB table local_threepid_associations so that all stored
     emails are casefolded, and any duplicate mxid's associated with the
     given email are deleted.
@@ -196,33 +190,12 @@
             # processed it.
             deltas[casefold_address].to_delete = []
             for address, mxid, _ in assoc_tuples[1:]:
-<<<<<<< HEAD
-                to_delete.append((address,))
-                mxids.append((mxid, address))
-
-    # iterate through the mxids and send email, let's only send one email per mxid
-    if send_email and not dry_run:
-        for mxid, address in mxids:
-            processed_mxids = []
-
-            if mxid in processed_mxids:
-                continue
-            else:
-                if sydent.config.email.template is None:
-                    templateFile = sydent.get_branded_template(
-                        None,
-                        "migration_template.eml",
-                    )
-                else:
-                    templateFile = sydent.config.email.template
-=======
                 deltas[casefold_address].to_delete.append(
                     DeleteDelta(
                         address=address,
                         mxid=mxid,
                     )
                 )
->>>>>>> 6c2e8a0c
 
     if not test:
         print(f"{len(deltas)} rows to update in local_threepid_associations")
@@ -287,16 +260,11 @@
 
 
 def update_global_associations(
-<<<<<<< HEAD
-    sydent: Sydent, db: sqlite3.Connection, send_email: bool, dry_run: bool
-):
-=======
-    sydent,
+    sydent: Sydent,
     db: sqlite3.Connection,
     dry_run: bool,
     test: bool = False,
 ) -> None:
->>>>>>> 6c2e8a0c
     """Update the DB table global_threepid_associations so that all stored
     emails are casefolded, the signed association is re-signed and any duplicate
     mxid's associated with the given email are deleted.
