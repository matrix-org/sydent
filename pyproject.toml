--- conflicted
+++ resolved
@@ -51,12 +51,9 @@
     #     find sydent tests -type d -not -name __pycache__ -exec bash -c "mypy --strict '{}' > /dev/null"  \; -print
     "sydent/config",
     "sydent/db",
-<<<<<<< HEAD
     "sydent/sms",
-=======
     "sydent/terms",
     "sydent/threepid",
->>>>>>> 5de73496
     "sydent/users",
     "sydent/util",
     "sydent/validators",
