--- conflicted
+++ resolved
@@ -51,11 +51,8 @@
     #     find sydent tests -type d -not -name __pycache__ -exec bash -c "mypy --strict '{}' > /dev/null"  \; -print
     "sydent/config",
     "sydent/db",
-<<<<<<< HEAD
     "sydent/hs_federation",
-=======
     "sydent/terms",
->>>>>>> 5de73496
     "sydent/threepid",
     "sydent/users",
     "sydent/util",
