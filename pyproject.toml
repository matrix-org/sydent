[tool.towncrier]
    package = "sydent"
    filename = "CHANGELOG.md"
    directory = "changelog.d"
    issue_format = "[\\#{issue}](https://github.com/matrix-org/sydent/issues/{issue})"

    [[tool.towncrier.type]]
        directory = "feature"
        name = "Features"
        showcontent = true

    [[tool.towncrier.type]]
        directory = "bugfix"
        name = "Bugfixes"
        showcontent = true

    [[tool.towncrier.type]]
        directory = "docker"
        name = "Updates to the Docker image"
        showcontent = true

    [[tool.towncrier.type]]
        directory = "doc"
        name = "Improved Documentation"
        showcontent = true

    [[tool.towncrier.type]]
        directory = "removal"
        name = "Deprecations and Removals"
        showcontent = true

    [[tool.towncrier.type]]
        directory = "misc"
        name = "Internal Changes"
        showcontent = true

[tool.isort]
profile = "black"

[tool.black]
target-version = ['py36']

[tool.mypy]
plugins = "mypy_zope:plugin"
show_error_codes = true
namespace_packages = true
strict = true

files = [
    # Find files that pass with
    #     find sydent tests -type d -not -name __pycache__ -exec bash -c "mypy --strict '{}' > /dev/null"  \; -print
    "sydent/config",
    "sydent/db",
<<<<<<< HEAD
    "sydent/http/auth.py",
=======
    "sydent/http/blacklisting_reactor.py",
    "sydent/http/federation_tls_options.py",
    "sydent/http/srvresolver.py",
>>>>>>> 8331f94e
    "sydent/hs_federation",
    "sydent/replication",
    "sydent/sms",
    "sydent/terms",
    "sydent/threepid",
    "sydent/users",
    "sydent/util",
    "sydent/validators",
    # TODO the rest of CI checks these---mypy ought to too.
    # "tests",
    # "matrix_is_test",
    # "scripts",
    # "setup.py",
]
mypy_path = "stubs"

[[tool.mypy.overrides]]
module = [
    "idna",
    "nacl.*",
    "netaddr",
    "prometheus_client",
    "sentry_sdk",
    "signedjson.*",
    "sortedcontainers",
]
ignore_missing_imports = true
<|MERGE_RESOLUTION|>--- conflicted
+++ resolved
@@ -51,13 +51,10 @@
     #     find sydent tests -type d -not -name __pycache__ -exec bash -c "mypy --strict '{}' > /dev/null"  \; -print
     "sydent/config",
     "sydent/db",
-<<<<<<< HEAD
     "sydent/http/auth.py",
-=======
     "sydent/http/blacklisting_reactor.py",
     "sydent/http/federation_tls_options.py",
     "sydent/http/srvresolver.py",
->>>>>>> 8331f94e
     "sydent/hs_federation",
     "sydent/replication",
     "sydent/sms",
