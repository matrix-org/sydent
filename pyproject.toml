--- conflicted
+++ resolved
@@ -51,11 +51,8 @@
     #     find sydent tests -type d -not -name __pycache__ -exec bash -c "mypy --strict '{}' > /dev/null"  \; -print
     "sydent/config",
     "sydent/db",
-<<<<<<< HEAD
+    "sydent/hs_federation",
     "sydent/replication",
-=======
-    "sydent/hs_federation",
->>>>>>> 46417df1
     "sydent/sms",
     "sydent/terms",
     "sydent/threepid",
